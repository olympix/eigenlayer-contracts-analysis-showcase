// SPDX-License-Identifier: BUSL-1.1
pragma solidity =0.8.12;

import "@openzeppelin/contracts/proxy/transparent/ProxyAdmin.sol";
import "@openzeppelin/contracts/proxy/transparent/TransparentUpgradeableProxy.sol";
import "@openzeppelin/contracts/proxy/beacon/UpgradeableBeacon.sol";

import "../../src/contracts/core/StrategyManager.sol";
import "../../src/contracts/core/Slasher.sol";
import "../../src/contracts/core/DelegationManager.sol";

import "../../src/contracts/strategies/StrategyBase.sol";

import "../../src/contracts/pods/EigenPod.sol";
import "../../src/contracts/pods/EigenPodManager.sol";
import "../../src/contracts/pods/DelayedWithdrawalRouter.sol";

import "../../src/contracts/permissions/PauserRegistry.sol";

import "../../src/test/mocks/EmptyContract.sol";

import "forge-std/Script.sol";
import "forge-std/Test.sol";

contract ExistingDeploymentParser is Script, Test {

    // EigenLayer Contracts
    ProxyAdmin public eigenLayerProxyAdmin;
    PauserRegistry public eigenLayerPauserReg;
    Slasher public slasher;
    Slasher public slasherImplementation;
    DelegationManager public delegation;
    DelegationManager public delegationImplementation;
    StrategyManager public strategyManager;
    StrategyManager public strategyManagerImplementation;
    EigenPodManager public eigenPodManager;
    EigenPodManager public eigenPodManagerImplementation;
    DelayedWithdrawalRouter public delayedWithdrawalRouter;
    DelayedWithdrawalRouter public delayedWithdrawalRouterImplementation;
    UpgradeableBeacon public eigenPodBeacon;
    EigenPod public eigenPodImplementation;
    StrategyBase public baseStrategyImplementation;

    EmptyContract public emptyContract;

    address executorMultisig;
<<<<<<< HEAD
    address teamMultisig;
=======
    address operationsMultisig;
>>>>>>> 852199fe

    // strategies deployed
    StrategyBase[] public deployedStrategyArray;

    function _parseDeployedContracts(string memory existingDeploymentInfoPath) internal {
        // read and log the chainID
        uint256 currentChainId = block.chainid;
        emit log_named_uint("You are parsing on ChainID", currentChainId);

        // READ JSON CONFIG DATA
        string memory existingDeploymentData = vm.readFile(existingDeploymentInfoPath);

        // check that the chainID matches the one in the config
        uint256 configChainId = stdJson.readUint(existingDeploymentData, ".chainInfo.chainId");
        require(configChainId == currentChainId, "You are on the wrong chain for this config");

        // read all of the deployed addresses
        executorMultisig = stdJson.readAddress(existingDeploymentData, ".parameters.executorMultisig");
<<<<<<< HEAD
        teamMultisig = stdJson.readAddress(existingDeploymentData, ".parameters.teamMultisig");
=======
        operationsMultisig = stdJson.readAddress(existingDeploymentData, ".parameters.operationsMultisig");
>>>>>>> 852199fe
        
        eigenLayerProxyAdmin = ProxyAdmin(stdJson.readAddress(existingDeploymentData, ".addresses.eigenLayerProxyAdmin"));
        eigenLayerPauserReg = PauserRegistry(stdJson.readAddress(existingDeploymentData, ".addresses.eigenLayerPauserReg"));
        slasher = Slasher(stdJson.readAddress(existingDeploymentData, ".addresses.slasher"));
        slasherImplementation = Slasher(stdJson.readAddress(existingDeploymentData, ".addresses.slasherImplementation"));
        delegation = DelegationManager(stdJson.readAddress(existingDeploymentData, ".addresses.delegation"));
        delegationImplementation = DelegationManager(stdJson.readAddress(existingDeploymentData, ".addresses.delegationImplementation"));
        strategyManager = StrategyManager(stdJson.readAddress(existingDeploymentData, ".addresses.strategyManager"));
        strategyManagerImplementation = StrategyManager(stdJson.readAddress(existingDeploymentData, ".addresses.strategyManagerImplementation"));
        eigenPodManager = EigenPodManager(stdJson.readAddress(existingDeploymentData, ".addresses.eigenPodManager"));
        eigenPodManagerImplementation = EigenPodManager(stdJson.readAddress(existingDeploymentData, ".addresses.eigenPodManagerImplementation"));
        delayedWithdrawalRouter = DelayedWithdrawalRouter(stdJson.readAddress(existingDeploymentData, ".addresses.delayedWithdrawalRouter"));
        delayedWithdrawalRouterImplementation = 
            DelayedWithdrawalRouter(stdJson.readAddress(existingDeploymentData, ".addresses.delayedWithdrawalRouterImplementation"));
        eigenPodBeacon = UpgradeableBeacon(stdJson.readAddress(existingDeploymentData, ".addresses.eigenPodBeacon"));
        eigenPodImplementation = EigenPod(stdJson.readAddress(existingDeploymentData, ".addresses.eigenPodImplementation"));
        baseStrategyImplementation = StrategyBase(stdJson.readAddress(existingDeploymentData, ".addresses.baseStrategyImplementation"));
        emptyContract = EmptyContract(stdJson.readAddress(existingDeploymentData, ".addresses.emptyContract"));

        /*
        commented out -- needs JSON formatting of the form:
        strategies": [
      {"WETH": "0x7CA911E83dabf90C90dD3De5411a10F1A6112184"},
      {"rETH": "0x879944A8cB437a5f8061361f82A6d4EED59070b5"},
      {"tsETH": "0xcFA9da720682bC4BCb55116675f16F503093ba13"},
      {"wstETH": "0x13760F50a9d7377e4F20CB8CF9e4c26586c658ff"}]
        // load strategy list
        bytes memory strategyListRaw = stdJson.parseRaw(existingDeploymentData, ".addresses.strategies");
        address[] memory strategyList = abi.decode(strategyListRaw, (address[]));
        for (uint256 i = 0; i < strategyList.length; ++i) {
            deployedStrategyArray.push(StrategyBase(strategyList[i]));
        }
        */
    }
}<|MERGE_RESOLUTION|>--- conflicted
+++ resolved
@@ -44,11 +44,7 @@
     EmptyContract public emptyContract;
 
     address executorMultisig;
-<<<<<<< HEAD
-    address teamMultisig;
-=======
     address operationsMultisig;
->>>>>>> 852199fe
 
     // strategies deployed
     StrategyBase[] public deployedStrategyArray;
@@ -67,11 +63,7 @@
 
         // read all of the deployed addresses
         executorMultisig = stdJson.readAddress(existingDeploymentData, ".parameters.executorMultisig");
-<<<<<<< HEAD
-        teamMultisig = stdJson.readAddress(existingDeploymentData, ".parameters.teamMultisig");
-=======
         operationsMultisig = stdJson.readAddress(existingDeploymentData, ".parameters.operationsMultisig");
->>>>>>> 852199fe
         
         eigenLayerProxyAdmin = ProxyAdmin(stdJson.readAddress(existingDeploymentData, ".addresses.eigenLayerProxyAdmin"));
         eigenLayerPauserReg = PauserRegistry(stdJson.readAddress(existingDeploymentData, ".addresses.eigenLayerPauserReg"));
