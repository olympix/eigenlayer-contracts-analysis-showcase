// SPDX-License-Identifier: BUSL-1.1
pragma solidity =0.8.12;

import "@openzeppelin/contracts/utils/math/Math.sol";
import "@openzeppelin/contracts/utils/Address.sol";
import "@openzeppelin/contracts/mocks/ERC1271WalletMock.sol";
import "src/contracts/interfaces/ISignatureUtils.sol";

import "../test/EigenLayerTestHelper.t.sol";

import "./mocks/MiddlewareRegistryMock.sol";
import "./mocks/ServiceManagerMock.sol";

import "./harnesses/StakeRegistryHarness.sol";

contract DelegationTests is EigenLayerTestHelper {
    using Math for uint256;

    uint256 public PRIVATE_KEY = 420;

    uint32 serveUntil = 100;

    address public registryCoordinator = address(uint160(uint256(keccak256("registryCoordinator"))));
    ServiceManagerMock public serviceManager;
    StakeRegistryHarness public stakeRegistry;
    StakeRegistryHarness public stakeRegistryImplementation;
    uint8 defaultQuorumNumber = 0;
    bytes32 defaultOperatorId = bytes32(uint256(0));

    modifier fuzzedAmounts(uint256 ethAmount, uint256 eigenAmount) {
        cheats.assume(ethAmount >= 0 && ethAmount <= 1e18);
        cheats.assume(eigenAmount >= 0 && eigenAmount <= 1e18);
        _;
    }

    function setUp() public virtual override {
        EigenLayerDeployer.setUp();

        initializeMiddlewares();
    }

    function initializeMiddlewares() public {
        serviceManager = new ServiceManagerMock(slasher);

        stakeRegistry = StakeRegistryHarness(
            address(new TransparentUpgradeableProxy(address(emptyContract), address(eigenLayerProxyAdmin), ""))
        );
        stakeRegistryImplementation = new StakeRegistryHarness(
            IRegistryCoordinator(registryCoordinator),
            strategyManager,
            serviceManager
        );

        {
            uint96 multiplier = 1e18;
            uint8 _NUMBER_OF_QUORUMS = 2;
            // uint256[] memory _quorumBips = new uint256[](_NUMBER_OF_QUORUMS);
            // // split 60% ETH quorum, 40% EIGEN quorum
            // _quorumBips[0] = 6000;
            // _quorumBips[1] = 4000;
            // IVoteWeigher.StrategyAndWeightingMultiplier[] memory ethStratsAndMultipliers =
            //     new IVoteWeigher.StrategyAndWeightingMultiplier[](1);
            // ethStratsAndMultipliers[0].strategy = wethStrat; 
            // ethStratsAndMultipliers[0].multiplier = multiplier;
            // IVoteWeigher.StrategyAndWeightingMultiplier[] memory eigenStratsAndMultipliers =
            //     new IVoteWeigher.StrategyAndWeightingMultiplier[](1);
            // eigenStratsAndMultipliers[0].strategy = eigenStrat;
            // eigenStratsAndMultipliers[0].multiplier = multiplier;

            cheats.startPrank(eigenLayerProxyAdmin.owner());

            // setup the dummy minimum stake for quorum
            uint96[] memory minimumStakeForQuorum = new uint96[](_NUMBER_OF_QUORUMS);
            for (uint256 i = 0; i < minimumStakeForQuorum.length; i++) {
                minimumStakeForQuorum[i] = uint96(i+1);
            }

            // setup the dummy quorum strategies
            IVoteWeigher.StrategyAndWeightingMultiplier[][] memory quorumStrategiesConsideredAndMultipliers =
                new IVoteWeigher.StrategyAndWeightingMultiplier[][](2);
            quorumStrategiesConsideredAndMultipliers[0] = new IVoteWeigher.StrategyAndWeightingMultiplier[](1);
            quorumStrategiesConsideredAndMultipliers[0][0] = IVoteWeigher.StrategyAndWeightingMultiplier(
                wethStrat,
                multiplier
            );
            quorumStrategiesConsideredAndMultipliers[1] = new IVoteWeigher.StrategyAndWeightingMultiplier[](1);
            quorumStrategiesConsideredAndMultipliers[1][0] = IVoteWeigher.StrategyAndWeightingMultiplier(
                eigenStrat,
                multiplier
            );

            eigenLayerProxyAdmin.upgradeAndCall(
                TransparentUpgradeableProxy(payable(address(stakeRegistry))),
                address(stakeRegistryImplementation),
                abi.encodeWithSelector(StakeRegistry.initialize.selector, minimumStakeForQuorum, quorumStrategiesConsideredAndMultipliers) 
            );
            cheats.stopPrank();
        
        }
    }

    /// @notice testing if an operator can register to themselves.
    function testSelfOperatorRegister() public {
        _testRegisterAdditionalOperator(0);
    }

    /// @notice testing if an operator can delegate to themselves.
    /// @param sender is the address of the operator.
    function testSelfOperatorDelegate(address sender) public {
        cheats.assume(sender != address(0));
        cheats.assume(sender != address(eigenLayerProxyAdmin));
        IDelegationManager.OperatorDetails memory operatorDetails = IDelegationManager.OperatorDetails({
            earningsReceiver: sender,
            delegationApprover: address(0),
            stakerOptOutWindowBlocks: 0
        });
        _testRegisterAsOperator(sender, operatorDetails);
    }

    function testTwoSelfOperatorsRegister() public {
        _testRegisterAdditionalOperator(0);
        _testRegisterAdditionalOperator(1);
    }

    /// @notice registers a fixed address as a delegate, delegates to it from a second address,
    ///         and checks that the delegate's voteWeights increase properly
    /// @param operator is the operator being delegated to.
    /// @param staker is the staker delegating stake to the operator.
    function testDelegation(address operator, address staker, uint96 ethAmount, uint96 eigenAmount)
        public
        fuzzedAddress(operator)
        fuzzedAddress(staker)
        fuzzedAmounts(ethAmount, eigenAmount)
    {
        cheats.assume(staker != operator);
        // base strategy will revert if these amounts are too small on first deposit
        cheats.assume(ethAmount >= 1);
        cheats.assume(eigenAmount >= 2);
        
        // Set weights ahead of the helper function call
        bytes memory quorumNumbers = new bytes(2);
        quorumNumbers[0] = bytes1(uint8(0));
        quorumNumbers[0] = bytes1(uint8(1));
        stakeRegistry.setOperatorWeight(0, operator, ethAmount);
        stakeRegistry.setOperatorWeight(1, operator, eigenAmount);
        stakeRegistry.registerOperatorNonCoordinator(operator, defaultOperatorId, quorumNumbers);
        _testDelegation(operator, staker, ethAmount, eigenAmount, stakeRegistry);
    }

    /// @notice tests that a when an operator is delegated to, that delegation is properly accounted for.
    function testDelegationReceived(address _operator, address staker, uint64 ethAmount, uint64 eigenAmount)
        public
        fuzzedAddress(_operator)
        fuzzedAddress(staker)
        fuzzedAmounts(ethAmount, eigenAmount)
    {
        cheats.assume(staker != _operator);
        cheats.assume(ethAmount >= 1);
        cheats.assume(eigenAmount >= 2);

        // use storage to solve stack-too-deep
        operator = _operator;
    
        IDelegationManager.OperatorDetails memory operatorDetails = IDelegationManager.OperatorDetails({
            earningsReceiver: operator,
            delegationApprover: address(0),
            stakerOptOutWindowBlocks: 0
        });
        if (!delegation.isOperator(operator)) {
            _testRegisterAsOperator(operator, operatorDetails);
        }

        uint256[3] memory amountsBefore;
        amountsBefore[0] = stakeRegistry.weightOfOperatorForQuorum(0, operator);
        amountsBefore[1] = stakeRegistry.weightOfOperatorForQuorum(1, operator);
        amountsBefore[2] = delegation.operatorShares(operator, wethStrat);

        //making additional deposits to the  strategies
        assertTrue(!delegation.isDelegated(staker) == true, "testDelegation: staker is not delegate");
        _testDepositWeth(staker, ethAmount);
        _testDepositEigen(staker, eigenAmount);
        _testDelegateToOperator(staker, operator);
        stakeRegistry.setOperatorWeight(0, operator, ethAmount);
        stakeRegistry.setOperatorWeight(1, operator, eigenAmount);
        assertTrue(delegation.isDelegated(staker) == true, "testDelegation: staker is not delegate");

        (IStrategy[] memory updatedStrategies, uint256[] memory updatedShares) =
            strategyManager.getDeposits(staker);

        {
            uint256 stakerEthWeight = strategyManager.stakerStrategyShares(staker, updatedStrategies[0]);
            uint256 stakerEigenWeight = strategyManager.stakerStrategyShares(staker, updatedStrategies[1]);

            uint256 operatorEthWeightAfter = stakeRegistry.weightOfOperatorForQuorum(0, operator);
            uint256 operatorEigenWeightAfter = stakeRegistry.weightOfOperatorForQuorum(1, operator);

            assertTrue(
                operatorEthWeightAfter - amountsBefore[0] == stakerEthWeight,
                "testDelegation: operatorEthWeight did not increment by the right amount"
            );
            assertTrue(
                operatorEigenWeightAfter - amountsBefore[1] == stakerEigenWeight,
                "Eigen weights did not increment by the right amount"
            );
        }
        {
            IStrategy _strat = wethStrat;
            // IStrategy _strat = strategyManager.stakerStrats(staker, 0);
            assertTrue(address(_strat) != address(0), "stakerStrats not updated correctly");

            assertTrue(
                delegation.operatorShares(operator, _strat) - updatedShares[0] == amountsBefore[2],
                "ETH operatorShares not updated correctly"
            );

            cheats.startPrank(address(strategyManager));

            IDelegationManager.OperatorDetails memory expectedOperatorDetails = delegation.operatorDetails(operator);
            assertTrue(keccak256(abi.encode(expectedOperatorDetails)) == keccak256(abi.encode(operatorDetails)),
            "failed to set correct operator details");
        }
    }

    /// @notice tests that a when an operator is undelegated from, that the staker is properly classified as undelegated.
    function testUndelegation(address operator, address staker, uint96 ethAmount, uint96 eigenAmount)
        public
        fuzzedAddress(operator)
        fuzzedAddress(staker)
        fuzzedAmounts(ethAmount, eigenAmount)
    {
        cheats.assume(staker != operator);
        // base strategy will revert if these amounts are too small on first deposit
        cheats.assume(ethAmount >= 1);
        cheats.assume(eigenAmount >= 1);
<<<<<<< HEAD
        _testDelegation(operator, staker, ethAmount, eigenAmount, stakeRegistry);
        cheats.startPrank(address(strategyManager));
=======

        _testDelegation(operator, staker, ethAmount, eigenAmount, voteWeigher);

        (IStrategy[] memory strategyArray, uint256[] memory shareAmounts) = strategyManager.getDeposits(staker);
        uint256[] memory strategyIndexes = new uint256[](strategyArray.length);

        // withdraw shares
        _testQueueWithdrawal(
            staker,
            strategyIndexes,
            strategyArray,
            shareAmounts,
            staker /*withdrawer*/
        );

        cheats.startPrank(staker);
>>>>>>> ba22dbc1
        delegation.undelegate(staker);
        cheats.stopPrank();

        require(delegation.delegatedTo(staker) == address(0), "undelegation unsuccessful");
    }

    /// @notice tests delegation from a staker to operator via ECDSA signature.  
    function testDelegateToBySignature(address operator, uint96 ethAmount, uint96 eigenAmount, uint256 expiry)
        public
        fuzzedAddress(operator)
    {
        address staker = cheats.addr(PRIVATE_KEY);
        _registerOperatorAndDepositFromStaker(operator, staker, ethAmount, eigenAmount); 

        uint256 nonceBefore = delegation.stakerNonce(staker);

        bytes32 structHash = keccak256(abi.encode(delegation.STAKER_DELEGATION_TYPEHASH(), staker, operator, nonceBefore, expiry));
        bytes32 digestHash = keccak256(abi.encodePacked("\x19\x01", delegation.domainSeparator(), structHash));

        bytes memory signature;
        {
            (uint8 v, bytes32 r, bytes32 s) = cheats.sign(PRIVATE_KEY, digestHash);
            signature = abi.encodePacked(r, s, v);
        }
    
        if (expiry < block.timestamp) {
            cheats.expectRevert("DelegationManager.delegateToBySignature: staker signature expired");
        }
        ISignatureUtils.SignatureWithExpiry memory signatureWithExpiry = ISignatureUtils.SignatureWithExpiry({
            signature: signature,
            expiry: expiry
        });
        delegation.delegateToBySignature(staker, operator, signatureWithExpiry, signatureWithExpiry, bytes32(0));
        if (expiry >= block.timestamp) {
            assertTrue(delegation.isDelegated(staker) == true, "testDelegation: staker is not delegate");
            assertTrue(nonceBefore + 1 == delegation.stakerNonce(staker), "nonce not incremented correctly");
            assertTrue(delegation.delegatedTo(staker) == operator, "staker delegated to wrong operator");            
        }
    }

    /// @notice tries delegating using a signature and an EIP 1271 compliant wallet
    function testDelegateToBySignature_WithContractWallet_Successfully(address operator, uint96 ethAmount, uint96 eigenAmount)
        public
        fuzzedAddress(operator)
    {
        address staker = cheats.addr(PRIVATE_KEY);

        // deploy ERC1271WalletMock for staker to use
        cheats.startPrank(staker);
        ERC1271WalletMock wallet = new ERC1271WalletMock(staker);
        cheats.stopPrank();
        staker = address(wallet);

        _registerOperatorAndDepositFromStaker(operator, staker, ethAmount, eigenAmount); 
    
        uint256 nonceBefore = delegation.stakerNonce(staker);

        bytes32 structHash = keccak256(abi.encode(delegation.STAKER_DELEGATION_TYPEHASH(), staker, operator, nonceBefore, type(uint256).max));
        bytes32 digestHash = keccak256(abi.encodePacked("\x19\x01", delegation.domainSeparator(), structHash));

        bytes memory signature;
        {
            (uint8 v, bytes32 r, bytes32 s) = cheats.sign(PRIVATE_KEY, digestHash);
            signature = abi.encodePacked(r, s, v);
        }
            
        ISignatureUtils.SignatureWithExpiry memory signatureWithExpiry = ISignatureUtils.SignatureWithExpiry({
            signature: signature,
            expiry: type(uint256).max
        });
        delegation.delegateToBySignature(staker, operator, signatureWithExpiry, signatureWithExpiry, bytes32(0));
        assertTrue(delegation.isDelegated(staker) == true, "testDelegation: staker is not delegate");
        assertTrue(nonceBefore + 1 == delegation.stakerNonce(staker), "nonce not incremented correctly");
        assertTrue(delegation.delegatedTo(staker) == operator, "staker delegated to wrong operator");
    }

    ///  @notice tries delegating using a signature and an EIP 1271 compliant wallet, *but* providing a bad signature
    function testDelegateToBySignature_WithContractWallet_BadSignature(address operator, uint96 ethAmount, uint96 eigenAmount)
        public
        fuzzedAddress(operator)
    {
        address staker = cheats.addr(PRIVATE_KEY);

        // deploy ERC1271WalletMock for staker to use
        cheats.startPrank(staker);
        ERC1271WalletMock wallet = new ERC1271WalletMock(staker);
        cheats.stopPrank();
        staker = address(wallet);

        _registerOperatorAndDepositFromStaker(operator, staker, ethAmount, eigenAmount); 
    
        uint256 nonceBefore = delegation.stakerNonce(staker);

        bytes32 structHash = keccak256(abi.encode(delegation.STAKER_DELEGATION_TYPEHASH(), staker, operator, nonceBefore, type(uint256).max));
        bytes32 digestHash = keccak256(abi.encodePacked("\x19\x01", delegation.domainSeparator(), structHash));

        bytes memory signature;
        {
            (uint8 v, bytes32 r, bytes32 s) = cheats.sign(PRIVATE_KEY, digestHash);
            // mess up the signature by flipping v's parity
            v = (v == 27 ? 28 : 27);
            signature = abi.encodePacked(r, s, v);
        }
    
        cheats.expectRevert(bytes("EIP1271SignatureUtils.checkSignature_EIP1271: ERC1271 signature verification failed"));
        ISignatureUtils.SignatureWithExpiry memory signatureWithExpiry = ISignatureUtils.SignatureWithExpiry({
            signature: signature,
            expiry: type(uint256).max
        });
        delegation.delegateToBySignature(staker, operator, signatureWithExpiry, signatureWithExpiry, bytes32(0));
    }

    /// @notice  tries delegating using a wallet that does not comply with EIP 1271
    function testDelegateToBySignature_WithContractWallet_NonconformingWallet(address operator, uint96 ethAmount, uint96 eigenAmount, uint8 v, bytes32 r, bytes32 s)
        public
        fuzzedAddress(operator)
    {
        address staker = cheats.addr(PRIVATE_KEY);

        // deploy non ERC1271-compliant wallet for staker to use
        cheats.startPrank(staker);
        ERC1271MaliciousMock wallet = new ERC1271MaliciousMock();
        cheats.stopPrank();
        staker = address(wallet);

        _registerOperatorAndDepositFromStaker(operator, staker, ethAmount, eigenAmount); 

        cheats.assume(staker != operator);

        bytes memory signature = abi.encodePacked(r, s, v);

        cheats.expectRevert();
        ISignatureUtils.SignatureWithExpiry memory signatureWithExpiry = ISignatureUtils.SignatureWithExpiry({
            signature: signature,
            expiry: type(uint256).max
        });
        delegation.delegateToBySignature(staker, operator, signatureWithExpiry, signatureWithExpiry, bytes32(0));
    }

    /// @notice tests delegation to EigenLayer via an ECDSA signatures with invalid signature
    /// @param operator is the operator being delegated to.
    function testDelegateToByInvalidSignature(
        address operator, 
        uint96 ethAmount, 
        uint96 eigenAmount, 
        uint8 v,
        bytes32 r,
        bytes32 s
    )
        public
        fuzzedAddress(operator)
        fuzzedAmounts(ethAmount, eigenAmount)
    {
        address staker = cheats.addr(PRIVATE_KEY);
        _registerOperatorAndDepositFromStaker(operator, staker, ethAmount, eigenAmount); 

        bytes memory signature = abi.encodePacked(r, s, v);
    
        cheats.expectRevert();
        ISignatureUtils.SignatureWithExpiry memory signatureWithExpiry = ISignatureUtils.SignatureWithExpiry({
            signature: signature,
            expiry: type(uint256).max
        });
        delegation.delegateToBySignature(staker, operator, signatureWithExpiry, signatureWithExpiry, bytes32(0));
    }

    /// @notice registers a fixed address as a delegate, delegates to it from a second address,
    /// and checks that the delegate's voteWeights increase properly
    /// @param operator is the operator being delegated to.
    /// @param staker is the staker delegating stake to the operator.
    function testDelegationMultipleStrategies(uint8 numStratsToAdd, address operator, address staker)
    public
        fuzzedAddress(operator)
        fuzzedAddress(staker)
    {
        cheats.assume(staker != operator);

        cheats.assume(numStratsToAdd > 0 && numStratsToAdd <= 20);
        uint256 amountToDeposit = 1e18;
        uint96 operatorEthWeightBefore = stakeRegistry.weightOfOperatorForQuorum(0, operator);
        uint96 operatorEigenWeightBefore = stakeRegistry.weightOfOperatorForQuorum(1, operator);
        IDelegationManager.OperatorDetails memory operatorDetails = IDelegationManager.OperatorDetails({
            earningsReceiver: operator,
            delegationApprover: address(0),
            stakerOptOutWindowBlocks: 0
        });
        _testRegisterAsOperator(operator, operatorDetails);
        _testDepositStrategies(staker, amountToDeposit, numStratsToAdd);

        // add strategies to voteWeigher
        uint96 multiplier = 1e18;
        for (uint16 i = 0; i < numStratsToAdd; ++i) {
            IVoteWeigher.StrategyAndWeightingMultiplier[] memory ethStratsAndMultipliers =
            new IVoteWeigher.StrategyAndWeightingMultiplier[](1);
            ethStratsAndMultipliers[0].strategy = strategies[i];
            ethStratsAndMultipliers[0].multiplier = multiplier;
            cheats.startPrank(stakeRegistry.serviceManager().owner());
            stakeRegistry.addStrategiesConsideredAndMultipliers(0, ethStratsAndMultipliers);
            cheats.stopPrank();
        }
        _testDepositEigen(staker, amountToDeposit);
        _testDelegateToOperator(staker, operator);
        stakeRegistry.setOperatorWeight(0, operator, uint96(amountToDeposit));
        stakeRegistry.setOperatorWeight(1, operator, uint96(amountToDeposit));
        uint96 operatorEthWeightAfter = stakeRegistry.weightOfOperatorForQuorum(0, operator);
        uint96 operatorEigenWeightAfter = stakeRegistry.weightOfOperatorForQuorum(1, operator);
        assertTrue(
            operatorEthWeightAfter > operatorEthWeightBefore, "testDelegation: operatorEthWeight did not increase!"
        );
        assertTrue(
            operatorEigenWeightAfter > operatorEigenWeightBefore, "testDelegation: operatorEthWeight did not increase!"
        );
}

    /// @notice This function tests to ensure that a delegation contract
    ///         cannot be intitialized multiple times
    function testCannotInitMultipleTimesDelegation() public cannotReinit {
        //delegation has already been initialized in the Deployer test contract
        delegation.initialize(address(this), eigenLayerPauserReg, 0);
    }

    /// @notice This function tests to ensure that a you can't register as a delegate multiple times
    /// @param operator is the operator being delegated to.
    function testRegisterAsOperatorMultipleTimes(address operator) public fuzzedAddress(operator) {
        IDelegationManager.OperatorDetails memory operatorDetails = IDelegationManager.OperatorDetails({
            earningsReceiver: operator,
            delegationApprover: address(0),
            stakerOptOutWindowBlocks: 0
        });
        _testRegisterAsOperator(operator, operatorDetails);
        cheats.expectRevert(bytes("DelegationManager.registerAsOperator: operator has already registered"));
        _testRegisterAsOperator(operator, operatorDetails);
    }

    /// @notice This function tests to ensure that a staker cannot delegate to an unregistered operator
    /// @param delegate is the unregistered operator
    function testDelegationToUnregisteredDelegate(address delegate) public fuzzedAddress(delegate) {
        //deposit into 1 strategy for getOperatorAddress(1), who is delegating to the unregistered operator
        _testDepositStrategies(getOperatorAddress(1), 1e18, 1);
        _testDepositEigen(getOperatorAddress(1), 1e18);

        cheats.expectRevert(bytes("DelegationManager._delegate: operator is not registered in EigenLayer"));
        cheats.startPrank(getOperatorAddress(1));
        ISignatureUtils.SignatureWithExpiry memory signatureWithExpiry;
        delegation.delegateTo(delegate, signatureWithExpiry, bytes32(0));
        cheats.stopPrank();
    }


    /// @notice This function tests to ensure that a delegation contract
    ///         cannot be intitialized multiple times, test with different caller addresses
    function testCannotInitMultipleTimesDelegation(address _attacker) public {
        cheats.assume(_attacker != address(eigenLayerProxyAdmin));
        //delegation has already been initialized in the Deployer test contract
        vm.prank(_attacker);
        cheats.expectRevert(bytes("Initializable: contract is already initialized"));
        delegation.initialize(_attacker, eigenLayerPauserReg, 0);
    }

    /// @notice This function tests that the earningsReceiver cannot be set to address(0)
    function testCannotSetEarningsReceiverToZeroAddress() public{
        cheats.expectRevert(bytes("DelegationManager._setOperatorDetails: cannot set `earningsReceiver` to zero address"));
        IDelegationManager.OperatorDetails memory operatorDetails = IDelegationManager.OperatorDetails({
            earningsReceiver: address(0),
            delegationApprover: address(0),
            stakerOptOutWindowBlocks: 0
        });
        string memory emptyStringForMetadataURI;
        delegation.registerAsOperator(operatorDetails, emptyStringForMetadataURI);
    }

    /// @notice This function tests to ensure that an address can only call registerAsOperator() once
    function testCannotRegisterAsOperatorTwice(address _operator, address _dt) public fuzzedAddress(_operator) fuzzedAddress(_dt) {
        vm.assume(_dt != address(0));
        vm.startPrank(_operator);
        IDelegationManager.OperatorDetails memory operatorDetails = IDelegationManager.OperatorDetails({
            earningsReceiver: msg.sender,
            delegationApprover: address(0),
            stakerOptOutWindowBlocks: 0
        });
        string memory emptyStringForMetadataURI;
        delegation.registerAsOperator(operatorDetails, emptyStringForMetadataURI);
        vm.expectRevert("DelegationManager.registerAsOperator: operator has already registered");
        delegation.registerAsOperator(operatorDetails, emptyStringForMetadataURI);
        cheats.stopPrank();
    }

    /// @notice this function checks that you can only delegate to an address that is already registered.
    function testDelegateToInvalidOperator(address _staker, address _unregisteredoperator) public fuzzedAddress(_staker) {
        vm.startPrank(_staker);
        cheats.expectRevert(bytes("DelegationManager._delegate: operator is not registered in EigenLayer"));
        ISignatureUtils.SignatureWithExpiry memory signatureWithExpiry;
        delegation.delegateTo(_unregisteredoperator, signatureWithExpiry, bytes32(0));
        cheats.expectRevert(bytes("DelegationManager._delegate: operator is not registered in EigenLayer"));
        delegation.delegateTo(_staker, signatureWithExpiry, bytes32(0));
        cheats.stopPrank();
    }

    function testUndelegate_SigP_Version(address _operator,address _staker,address _dt) public {

        vm.assume(_operator != address(0));
        vm.assume(_staker != address(0));
        vm.assume(_operator != _staker);
        vm.assume(_dt != address(0));
        vm.assume(_operator != address(eigenLayerProxyAdmin));
        vm.assume(_staker != address(eigenLayerProxyAdmin));

        // setup delegation
        vm.prank(_operator);
        IDelegationManager.OperatorDetails memory operatorDetails = IDelegationManager.OperatorDetails({
            earningsReceiver:_dt,
            delegationApprover: address(0),
            stakerOptOutWindowBlocks: 0
        });
        string memory emptyStringForMetadataURI;
        delegation.registerAsOperator(operatorDetails, emptyStringForMetadataURI);
        vm.prank(_staker);
        ISignatureUtils.SignatureWithExpiry memory signatureWithExpiry;
        delegation.delegateTo(_operator, signatureWithExpiry, bytes32(0));

        // operators cannot undelegate from themselves
        vm.prank(_operator);
        cheats.expectRevert(bytes("DelegationManager.undelegate: operators cannot be undelegated"));
        delegation.undelegate(_operator);

        // assert still delegated
        assertTrue(delegation.isDelegated(_staker));
        assertTrue(delegation.isOperator(_operator));

        // _staker *can* undelegate themselves
        vm.prank(_staker);
        delegation.undelegate(_staker);

        // assert undelegated
        assertTrue(!delegation.isDelegated(_staker));
        assertTrue(delegation.isOperator(_operator));
    }

    function _testRegisterAdditionalOperator(uint256 index) internal {
        address sender = getOperatorAddress(index);

        //register as both ETH and EIGEN operator
        uint256 wethToDeposit = 1e18;
        uint256 eigenToDeposit = 1e10;
        _testDepositWeth(sender, wethToDeposit);
        _testDepositEigen(sender, eigenToDeposit);
        IDelegationManager.OperatorDetails memory operatorDetails = IDelegationManager.OperatorDetails({
            earningsReceiver: sender,
            delegationApprover: address(0),
            stakerOptOutWindowBlocks: 0
        });
        _testRegisterAsOperator(sender, operatorDetails);
        cheats.startPrank(sender);

        //whitelist the serviceManager to slash the operator
        slasher.optIntoSlashing(address(serviceManager));

        cheats.stopPrank();
    }


    // registers the operator if they are not already registered, and deposits "WETH" + "EIGEN" on behalf of the staker.
    function _registerOperatorAndDepositFromStaker(address operator, address staker, uint96 ethAmount, uint96 eigenAmount) internal {
        cheats.assume(staker != operator);

        // if first deposit amount to base strategy is too small, it will revert. ignore that case here.
        cheats.assume(ethAmount >= 1 && ethAmount <= 1e18);
        cheats.assume(eigenAmount >= 1 && eigenAmount <= 1e18);

        if (!delegation.isOperator(operator)) {
            IDelegationManager.OperatorDetails memory operatorDetails = IDelegationManager.OperatorDetails({
                earningsReceiver: operator,
                delegationApprover: address(0),
                stakerOptOutWindowBlocks: 0
            });
            _testRegisterAsOperator(operator, operatorDetails);
        }

        //making additional deposits to the strategies
        assertTrue(!delegation.isDelegated(staker) == true, "testDelegation: staker is not delegate");
        _testDepositWeth(staker, ethAmount);
        _testDepositEigen(staker, eigenAmount);
    }
}<|MERGE_RESOLUTION|>--- conflicted
+++ resolved
@@ -232,12 +232,7 @@
         // base strategy will revert if these amounts are too small on first deposit
         cheats.assume(ethAmount >= 1);
         cheats.assume(eigenAmount >= 1);
-<<<<<<< HEAD
         _testDelegation(operator, staker, ethAmount, eigenAmount, stakeRegistry);
-        cheats.startPrank(address(strategyManager));
-=======
-
-        _testDelegation(operator, staker, ethAmount, eigenAmount, voteWeigher);
 
         (IStrategy[] memory strategyArray, uint256[] memory shareAmounts) = strategyManager.getDeposits(staker);
         uint256[] memory strategyIndexes = new uint256[](strategyArray.length);
@@ -252,7 +247,6 @@
         );
 
         cheats.startPrank(staker);
->>>>>>> ba22dbc1
         delegation.undelegate(staker);
         cheats.stopPrank();
 
