--- conflicted
+++ resolved
@@ -88,15 +88,14 @@
     /// @notice called by owner of a pod to remove any ERC20s deposited in the pod
     function recoverTokens(IERC20[] memory tokenList, uint256[] memory amountsToWithdraw, address recipient) external {}
 
-<<<<<<< HEAD
+
     function updateProofService(address fulfiller, uint256 feeBips, address feeRecipient) external{}
 
     function fulfillPartialWithdrawalProofRequest(
         IEigenPodManager.WithdrawalCallbackInfo calldata withdrawalCallbackInfo,
         address feeRecipient
     ) external {}
-=======
+
     function validatorStatus(bytes calldata pubkey) external view returns (VALIDATOR_STATUS){}
     function validatorPubkeyToInfo(bytes calldata validatorPubkey) external view returns (ValidatorInfo memory){}
->>>>>>> 7f244f34
 }