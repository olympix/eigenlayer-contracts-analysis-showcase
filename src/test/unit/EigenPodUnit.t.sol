--- conflicted
+++ resolved
@@ -38,20 +38,13 @@
     
     uint256 public numStakers;
 
-<<<<<<< HEAD
-=======
     address defaultProofSubmitter = cheats.addr(uint256(0xDEADBEEF));
 
->>>>>>> f77a4d99
     // Beacon chain genesis time when running locally
     // Multiple of 12 for sanity's sake
     uint64 constant GENESIS_TIME_LOCAL = 1 hours * 12;
     uint256 constant TIME_TILL_STALE_BALANCE = 2 weeks;
 
-<<<<<<< HEAD
-    
-=======
->>>>>>> f77a4d99
     bytes internal constant beaconProxyBytecode =
         hex"608060405260405161090e38038061090e83398101604081905261002291610460565b61002e82826000610035565b505061058a565b61003e83610100565b6040516001600160a01b038416907f1cf3b03a6cf19fa2baba4df148e9dcabedea7f8a5c07840e207e5c089be95d3e90600090a260008251118061007f5750805b156100fb576100f9836001600160a01b0316635c60da1b6040518163ffffffff1660e01b8152600401602060405180830381865afa1580156100c5573d6000803e3d6000fd5b505050506040513d601f19601f820116820180604052508101906100e99190610520565b836102a360201b6100291760201c565b505b505050565b610113816102cf60201b6100551760201c565b6101725760405162461bcd60e51b815260206004820152602560248201527f455243313936373a206e657720626561636f6e206973206e6f74206120636f6e6044820152641d1c9858dd60da1b60648201526084015b60405180910390fd5b6101e6816001600160a01b0316635c60da1b6040518163ffffffff1660e01b8152600401602060405180830381865afa1580156101b3573d6000803e3d6000fd5b505050506040513d601f19601f820116820180604052508101906101d79190610520565b6102cf60201b6100551760201c565b61024b5760405162461bcd60e51b815260206004820152603060248201527f455243313936373a20626561636f6e20696d706c656d656e746174696f6e206960448201526f1cc81b9bdd08184818dbdb9d1c9858dd60821b6064820152608401610169565b806102827fa3f0ad74e5423aebfd80d3ef4346578335a9a72aeaee59ff6cb3582b35133d5060001b6102de60201b6100641760201c565b80546001600160a01b0319166001600160a01b039290921691909117905550565b60606102c883836040518060600160405280602781526020016108e7602791396102e1565b9392505050565b6001600160a01b03163b151590565b90565b6060600080856001600160a01b0316856040516102fe919061053b565b600060405180830381855af49150503d8060008114610339576040519150601f19603f3d011682016040523d82523d6000602084013e61033e565b606091505b5090925090506103508683838761035a565b9695505050505050565b606083156103c65782516103bf576001600160a01b0385163b6103bf5760405162461bcd60e51b815260206004820152601d60248201527f416464726573733a2063616c6c20746f206e6f6e2d636f6e74726163740000006044820152606401610169565b50816103d0565b6103d083836103d8565b949350505050565b8151156103e85781518083602001fd5b8060405162461bcd60e51b81526004016101699190610557565b80516001600160a01b038116811461041957600080fd5b919050565b634e487b7160e01b600052604160045260246000fd5b60005b8381101561044f578181015183820152602001610437565b838111156100f95750506000910152565b6000806040838503121561047357600080fd5b61047c83610402565b60208401519092506001600160401b038082111561049957600080fd5b818501915085601f8301126104ad57600080fd5b8151818111156104bf576104bf61041e565b604051601f8201601f19908116603f011681019083821181831017156104e7576104e761041e565b8160405282815288602084870101111561050057600080fd5b610511836020830160208801610434565b80955050505050509250929050565b60006020828403121561053257600080fd5b6102c882610402565b6000825161054d818460208701610434565b9190910192915050565b6020815260008251806020840152610576816040850160208701610434565b601f01601f19169190910160400192915050565b61034e806105996000396000f3fe60806040523661001357610011610017565b005b6100115b610027610022610067565b610100565b565b606061004e83836040518060600160405280602781526020016102f260279139610124565b9392505050565b6001600160a01b03163b151590565b90565b600061009a7fa3f0ad74e5423aebfd80d3ef4346578335a9a72aeaee59ff6cb3582b35133d50546001600160a01b031690565b6001600160a01b0316635c60da1b6040518163ffffffff1660e01b8152600401602060405180830381865afa1580156100d7573d6000803e3d6000fd5b505050506040513d601f19601f820116820180604052508101906100fb9190610249565b905090565b3660008037600080366000845af43d6000803e80801561011f573d6000f35b3d6000fd5b6060600080856001600160a01b03168560405161014191906102a2565b600060405180830381855af49150503d806000811461017c576040519150601f19603f3d011682016040523d82523d6000602084013e610181565b606091505b50915091506101928683838761019c565b9695505050505050565b6060831561020d578251610206576001600160a01b0385163b6102065760405162461bcd60e51b815260206004820152601d60248201527f416464726573733a2063616c6c20746f206e6f6e2d636f6e747261637400000060448201526064015b60405180910390fd5b5081610217565b610217838361021f565b949350505050565b81511561022f5781518083602001fd5b8060405162461bcd60e51b81526004016101fd91906102be565b60006020828403121561025b57600080fd5b81516001600160a01b038116811461004e57600080fd5b60005b8381101561028d578181015183820152602001610275565b8381111561029c576000848401525b50505050565b600082516102b4818460208701610272565b9190910192915050565b60208152600082518060208401526102dd816040850160208701610272565b601f01601f1916919091016040019291505056fe416464726573733a206c6f772d6c6576656c2064656c65676174652063616c6c206661696c6564a2646970667358221220d51e81d3bc5ed20a26aeb05dce7e825c503b2061aa78628027300c8d65b9d89a64736f6c634300080c0033416464726573733a206c6f772d6c6576656c2064656c65676174652063616c6c206661696c6564";
 
@@ -131,8 +124,6 @@
         return (staker, amount);
     }
 
-<<<<<<< HEAD
-=======
     /// @dev Opposite of Endian.fromLittleEndianUint64
     function _toLittleEndianUint64(uint64 num) internal pure returns (bytes32) {
         uint256 lenum;
@@ -151,7 +142,6 @@
         return bytes32(lenum << 192);
     }
 
->>>>>>> f77a4d99
     /*******************************************************************************
                         verifyWithdrawalCredentials Assertions
     *******************************************************************************/
@@ -372,8 +362,6 @@
 
         cheats.expectRevert("EigenPod.initialize: podOwner cannot be zero address");
         pod.initialize(address(0));
-<<<<<<< HEAD
-=======
     }
 
     function test_setProofSubmitter_revert_notPodOwner(address invalidCaller) public {
@@ -397,7 +385,6 @@
         pod.setProofSubmitter(newProofSubmitter);
 
         assertEq(pod.proofSubmitter(), newProofSubmitter, "did not update proof submitter");
->>>>>>> f77a4d99
     }
 }
 
@@ -640,20 +627,6 @@
     *******************************************************************************/
 
     /// @notice revert when verify wc is not called by pod owner
-<<<<<<< HEAD
-    function testFuzz_revert_callerIsNotPodOwner(address invalidCaller) public {
-        (EigenPodUser staker,) = _newEigenPodStaker({ rand: 0 });
-
-        (uint40[] memory validators,) = staker.startValidators();
-        EigenPod pod = staker.pod();
-        address podOwner = pod.podOwner();
-        CredentialProofs memory proofs = beaconChain.getCredentialProofs(validators);
-
-        cheats.assume(invalidCaller != podOwner);
-        cheats.prank(invalidCaller);
-        cheats.expectRevert(
-            "EigenPod.onlyEigenPodOwner: not podOwner"
-=======
     function testFuzz_revert_callerIsNotPodOwnerOrProofSubmitter(address invalidCaller) public {
         (EigenPodUser staker,) = _newEigenPodStaker({ rand: 0 });
 
@@ -667,7 +640,6 @@
         cheats.prank(invalidCaller);
         cheats.expectRevert(
             "EigenPod.onlyOwnerOrProofSubmitter: caller is not pod owner or proof submitter"
->>>>>>> f77a4d99
         );
 
         pod.verifyWithdrawalCredentials({
@@ -709,7 +681,6 @@
         // Try to verify withdrawal credentials at the current block
         cheats.expectRevert("EigenPod.verifyWithdrawalCredentials: specified timestamp is too far in past");
         staker.verifyWithdrawalCredentials(validators);
-<<<<<<< HEAD
     }
 
     /// @notice Check for revert on input array mismatch lengths
@@ -756,18 +727,11 @@
 
     /// @notice Check beaconStateRootProof reverts on invalid length or invalid proof
     function testFuzz_revert_beaconStateRootProofInvalid(uint256 rand) public {
-=======
-    }
-
-    /// @notice Check for revert on input array mismatch lengths
-    function testFuzz_revert_inputArrayLengthsMismatch(uint256 rand) public {
->>>>>>> f77a4d99
         (EigenPodUser staker,) = _newEigenPodStaker({ rand: rand });
         (uint40[] memory validators,) = staker.startValidators();
         EigenPod pod = staker.pod();
         CredentialProofs memory proofs = beaconChain.getCredentialProofs(validators);
 
-<<<<<<< HEAD
         bytes memory proofWithInvalidLength = new bytes(proofs.stateRootProof.proof.length + 1);
         BeaconChainProofs.StateRootProof memory invalidStateRootProof = BeaconChainProofs.StateRootProof({
             beaconStateRoot: proofs.stateRootProof.beaconStateRoot,
@@ -791,488 +755,15 @@
         uint256 randIndex = bound(rand, 0, proofLength - 1);
         proofs.stateRootProof.proof[randIndex] = randValue;
         cheats.expectRevert("BeaconChainProofs.verifyStateRoot: Invalid state root merkle proof");
-=======
-        uint40[] memory invalidValidatorIndices = new uint40[](validators.length + 1);
-        bytes[] memory invalidValidatorFieldsProofs = new bytes[](proofs.validatorFieldsProofs.length + 1);
-        bytes32[][] memory invalidValidatorFields = new bytes32[][](proofs.validatorFields.length + 1);
-
-        cheats.startPrank(address(staker));
-        cheats.expectRevert("EigenPod.verifyWithdrawalCredentials: validatorIndices and proofs must be same length");
         pod.verifyWithdrawalCredentials({
             beaconTimestamp: proofs.beaconTimestamp,
             stateRootProof: proofs.stateRootProof,
-            validatorIndices: invalidValidatorIndices,
-            validatorFieldsProofs: proofs.validatorFieldsProofs,
-            validatorFields: proofs.validatorFields
-        });
-
-        cheats.expectRevert("EigenPod.verifyWithdrawalCredentials: validatorIndices and proofs must be same length");
-        pod.verifyWithdrawalCredentials({
-            beaconTimestamp: proofs.beaconTimestamp,
-            stateRootProof: proofs.stateRootProof,
-            validatorIndices: validators,
-            validatorFieldsProofs: invalidValidatorFieldsProofs,
-            validatorFields: proofs.validatorFields
-        });
-
-        cheats.expectRevert("EigenPod.verifyWithdrawalCredentials: validatorIndices and proofs must be same length");
->>>>>>> f77a4d99
-        pod.verifyWithdrawalCredentials({
-            beaconTimestamp: proofs.beaconTimestamp,
-            stateRootProof: proofs.stateRootProof,
-            validatorIndices: validators,
-            validatorFieldsProofs: proofs.validatorFieldsProofs,
-<<<<<<< HEAD
-            validatorFields: proofs.validatorFields
-        });
-        cheats.stopPrank();
-    }
-
-    /// @notice attempt to verify validator credentials in both ACTIVE and WITHDRAWN states
-    /// check reverts
-    function testFuzz_revert_validatorsWithdrawn(uint256 rand) public {
-        (EigenPodUser staker,) = _newEigenPodStaker({ rand: rand });
-        (uint40[] memory validators,) = staker.startValidators();
-        staker.verifyWithdrawalCredentials(validators);
-
-        // now that validators are ACTIVE, ensure we can't verify them again
-        cheats.expectRevert(
-            "EigenPod._verifyWithdrawalCredentials: validator must be inactive to prove withdrawal credentials"
-        );
-        staker.verifyWithdrawalCredentials(validators);
-
-        staker.exitValidators(validators);
-        beaconChain.advanceEpoch_NoRewards();
-
-        staker.startCheckpoint();
-        staker.completeCheckpoint();
-        beaconChain.advanceEpoch_NoRewards();
-
-        // now that validators are WITHDRAWN, ensure we can't verify them again
-        cheats.expectRevert(
-            "EigenPod._verifyWithdrawalCredentials: validator must be inactive to prove withdrawal credentials"
-        );
-        staker.verifyWithdrawalCredentials(validators);
-    }
-
-    /// @notice attempt to verify validator credentials after they have exited
-    /// check reverts
-    function testFuzz_revert_validatorsExited(uint256 rand) public {
-        (EigenPodUser staker,) = _newEigenPodStaker({ rand: rand });
-        (uint40[] memory validators,) = staker.startValidators();
-        
-        // Exit validators from beacon chain and withdraw to pod
-        staker.exitValidators(validators);
-        beaconChain.advanceEpoch();
-
-        // now that validators are exited, ensure we can't verify them
-        cheats.expectRevert(
-            "EigenPod._verifyWithdrawalCredentials: validator must not be exiting"
-        );
-        staker.verifyWithdrawalCredentials(validators);
-    }
-
-    /// @notice modify withdrawal credentials to cause a revert
-    function testFuzz_revert_invalidWithdrawalAddress(uint256 rand, bytes32 invalidWithdrawalCredentials) public {
-        (EigenPodUser staker,) = _newEigenPodStaker({ rand: rand });
-        (uint40[] memory validators, ) = staker.startValidators();
-        EigenPod pod = staker.pod();
-        CredentialProofs memory proofs = beaconChain.getCredentialProofs(validators);
-
-        // Set invalid withdrawal credentials in validatorFields
-        uint256 VALIDATOR_WITHDRAWAL_CREDENTIALS_INDEX = 1;
-        proofs.validatorFields[0][VALIDATOR_WITHDRAWAL_CREDENTIALS_INDEX] = invalidWithdrawalCredentials;
-
-        cheats.startPrank(address(staker));
-        cheats.expectRevert("EigenPod._verifyWithdrawalCredentials: proof is not for this EigenPod");
-=======
-            validatorFields: invalidValidatorFields
-        });
-
-        cheats.stopPrank();
-    }
-
-    /// @notice Check beaconStateRootProof reverts on invalid length or invalid proof
-    function testFuzz_revert_beaconStateRootProofInvalid(uint256 rand) public {
-        (EigenPodUser staker,) = _newEigenPodStaker({ rand: rand });
-        (uint40[] memory validators,) = staker.startValidators();
-        EigenPod pod = staker.pod();
-        CredentialProofs memory proofs = beaconChain.getCredentialProofs(validators);
-
-        bytes memory proofWithInvalidLength = new bytes(proofs.stateRootProof.proof.length + 1);
-        BeaconChainProofs.StateRootProof memory invalidStateRootProof = BeaconChainProofs.StateRootProof({
-            beaconStateRoot: proofs.stateRootProof.beaconStateRoot,
-            proof: proofWithInvalidLength
-        });
-
-
-        cheats.startPrank(address(staker));
-        cheats.expectRevert("BeaconChainProofs.verifyStateRoot: Proof has incorrect length");
-        pod.verifyWithdrawalCredentials({
-            beaconTimestamp: proofs.beaconTimestamp,
-            stateRootProof: invalidStateRootProof,
             validatorIndices: validators,
             validatorFieldsProofs: proofs.validatorFieldsProofs,
             validatorFields: proofs.validatorFields
         });
-
-        // Change the proof to have an invalid value
-        bytes1 randValue = bytes1(keccak256(abi.encodePacked(proofs.stateRootProof.proof[0])));
-        uint256 proofLength = proofs.stateRootProof.proof.length;
-        uint256 randIndex = bound(rand, 0, proofLength - 1);
-        proofs.stateRootProof.proof[randIndex] = randValue;
-        cheats.expectRevert("BeaconChainProofs.verifyStateRoot: Invalid state root merkle proof");
->>>>>>> f77a4d99
-        pod.verifyWithdrawalCredentials({
-            beaconTimestamp: proofs.beaconTimestamp,
-            stateRootProof: proofs.stateRootProof,
-            validatorIndices: validators,
-            validatorFieldsProofs: proofs.validatorFieldsProofs,
-            validatorFields: proofs.validatorFields
-        });
         cheats.stopPrank();
     }
-<<<<<<< HEAD
-
-    /// @notice modify validator field length to cause a revert
-    function testFuzz_revert_invalidValidatorFields(uint256 rand) public {
-        (EigenPodUser staker,) = _newEigenPodStaker({ rand: rand });
-        (uint40[] memory validators, ) = staker.startValidators();
-        EigenPod pod = staker.pod();
-        CredentialProofs memory proofs = beaconChain.getCredentialProofs(validators);
-
-        // change validator field length to invalid value
-        bytes32[] memory invalidValidatorFields = new bytes32[](BeaconChainProofs.VALIDATOR_FIELDS_LENGTH + 1);
-        for (uint i = 0; i < BeaconChainProofs.VALIDATOR_FIELDS_LENGTH; i++) {
-            invalidValidatorFields[i] = proofs.validatorFields[0][i];
-        }
-        proofs.validatorFields[0] = invalidValidatorFields;
-
-        cheats.startPrank(address(staker));
-        cheats.expectRevert("BeaconChainProofs.verifyValidatorFields: Validator fields has incorrect length");
-        pod.verifyWithdrawalCredentials({
-            beaconTimestamp: proofs.beaconTimestamp,
-            stateRootProof: proofs.stateRootProof,
-            validatorIndices: validators,
-            validatorFieldsProofs: proofs.validatorFieldsProofs,
-            validatorFields: proofs.validatorFields
-        });
-        cheats.stopPrank();
-    }
-
-    /// @notice modify validator proof length to cause a revert
-    function testFuzz_revert_invalidValidatorProofLength(uint256 rand) public {
-        (EigenPodUser staker,) = _newEigenPodStaker({ rand: rand });
-        (uint40[] memory validators, ) = staker.startValidators();
-        EigenPod pod = staker.pod();
-        CredentialProofs memory proofs = beaconChain.getCredentialProofs(validators);
-
-        // add an element to the proof
-        proofs.validatorFieldsProofs[0] = new bytes(proofs.validatorFieldsProofs[0].length + 32);
-
-        cheats.startPrank(address(staker));
-        cheats.expectRevert("BeaconChainProofs.verifyValidatorFields: Proof has incorrect length");
-        pod.verifyWithdrawalCredentials({
-            beaconTimestamp: proofs.beaconTimestamp,
-            stateRootProof: proofs.stateRootProof,
-            validatorIndices: validators,
-            validatorFieldsProofs: proofs.validatorFieldsProofs,
-            validatorFields: proofs.validatorFields
-        });
-        cheats.stopPrank();
-    }
-
-    /// @notice modify validator pubkey to cause a revert
-    function testFuzz_revert_invalidValidatorProof(uint256 rand, bytes32 randPubkey) public {
-        (EigenPodUser staker,) = _newEigenPodStaker({ rand: rand });
-        (uint40[] memory validators, ) = staker.startValidators();
-        EigenPod pod = staker.pod();
-        CredentialProofs memory proofs = beaconChain.getCredentialProofs(validators);
-
-        // change validator pubkey to an invalid value causing a revert
-        uint256 VALIDATOR_PUBKEY_INDEX = 0;
-        proofs.validatorFields[0][VALIDATOR_PUBKEY_INDEX] = randPubkey;
-
-        cheats.startPrank(address(staker));
-        cheats.expectRevert("BeaconChainProofs.verifyValidatorFields: Invalid merkle proof");
-        pod.verifyWithdrawalCredentials({
-            beaconTimestamp: proofs.beaconTimestamp,
-            stateRootProof: proofs.stateRootProof,
-            validatorIndices: validators,
-            validatorFieldsProofs: proofs.validatorFieldsProofs,
-            validatorFields: proofs.validatorFields
-        });
-        cheats.stopPrank();
-    }
-
-    /// @notice fuzz test a eigenPod with multiple validators. Using timemachine to assert values over time
-    function testFuzz_verifyWithdrawalCredentials(uint256 rand) public {
-        (EigenPodUser staker,) = _newEigenPodStaker({ rand: rand });
-        EigenPod pod = staker.pod();
-        (uint40[] memory validators, ) = staker.startValidators();
-        // Complete a quick empty checkpoint so we have a nonzero value for `lastCheckpointedAt`
-        staker.startCheckpoint();
-        beaconChain.advanceEpoch_NoRewards();
-
-        CredentialProofs memory proofs = beaconChain.getCredentialProofs(validators);
-
-        for (uint256 i; i < validators.length; i++) {
-            cheats.expectEmit(true, true, true, true, address(pod));
-            emit ValidatorRestaked(validators[i]);
-            cheats.expectEmit(true, true, true, true, address(pod));
-            emit ValidatorBalanceUpdated(
-                validators[i],
-                pod.lastCheckpointTimestamp(),
-                beaconChain.effectiveBalance(validators[i])
-            );
-        }
-        // staker.verifyWithdrawalCredentials(validators);
-        cheats.prank(address(staker));
-        pod.verifyWithdrawalCredentials({
-            beaconTimestamp: proofs.beaconTimestamp,
-            stateRootProof: proofs.stateRootProof,
-            validatorIndices: validators,
-            validatorFieldsProofs: proofs.validatorFieldsProofs,
-            validatorFields: proofs.validatorFields
-        });
-        assert_Snap_Added_ActiveValidatorCount(staker, validators.length, "staker should have increased active validator count");
-        assert_Snap_Added_ActiveValidators(staker, validators, "validators should each be active");
-        // Check ValidatorInfo values for each validator
-        for (uint i = 0; i < validators.length; i++) {
-            bytes32 pubkeyHash = beaconChain.pubkeyHash(validators[i]);
-            bytes memory pubkey = beaconChain.pubkey(validators[i]);
-
-            IEigenPod.ValidatorInfo memory info = pod.validatorPubkeyHashToInfo(pubkeyHash);
-            IEigenPod.ValidatorInfo memory pkInfo = pod.validatorPubkeyToInfo(pubkey);
-            assertTrue(pod.validatorStatus(pubkey) == IEigenPod.VALIDATOR_STATUS.ACTIVE, "validator status should be active");
-            assertEq(keccak256(abi.encode(info)), keccak256(abi.encode(pkInfo)), "validator info should be identical");
-            assertEq(info.validatorIndex, validators[i], "should have assigned correct validator index");
-            assertEq(info.restakedBalanceGwei, beaconChain.effectiveBalance(validators[i]), "should have restaked full effective balance");
-            assertEq(info.lastCheckpointedAt, pod.lastCheckpointTimestamp(), "should have recorded correct update time");
-        }
-    }
-}
-
-contract EigenPodUnitTests_startCheckpoint is EigenPodUnitTests {
-
-    /*******************************************************************************
-                            startCheckpoint() tests
-    *******************************************************************************/
-
-    /// @notice revert when startCheckpoint is not called by pod owner
-    function testFuzz_revert_callerIsNotPodOwner(uint256 rand, address invalidCaller) public {
-        (EigenPodUser staker,) = _newEigenPodStaker({ rand: rand });
-
-        (uint40[] memory validators,) = staker.startValidators();
-        staker.verifyWithdrawalCredentials(validators);
-        EigenPod pod = staker.pod();
-        address podOwner = pod.podOwner();
-
-        cheats.assume(invalidCaller != podOwner);
-        cheats.prank(invalidCaller);
-        cheats.expectRevert(
-            "EigenPod.onlyEigenPodOwner: not podOwner"
-        );
-        pod.startCheckpoint({ revertIfNoBalance: false });
-    }
-
-    /// @notice test startCheckpoint reverts when paused
-    function testFuzz_revert_startCheckpointPaused(uint256 rand) public {
-        (EigenPodUser staker,) = _newEigenPodStaker({ rand: rand });
-
-        staker.startValidators();
-
-        cheats.prank(pauser);
-        eigenPodManagerMock.pause(2 ** PAUSED_START_CHECKPOINT);
-
-        cheats.expectRevert("EigenPod.onlyWhenNotPaused: index is paused in EigenPodManager");
-        staker.startCheckpoint();
-    }
-
-    /// @notice startCheckpoint should revert if another checkpoint already in progress
-    function testFuzz_revert_checkpointAlreadyStarted(uint256 rand) public {
-        (EigenPodUser staker,) = _newEigenPodStaker({ rand: rand });
-
-        (uint40[] memory validators,) = staker.startValidators();
-        staker.verifyWithdrawalCredentials(validators);
-        staker.startCheckpoint();
-        cheats.expectRevert("EigenPod._startCheckpoint: must finish previous checkpoint before starting another");
-        staker.startCheckpoint();
-    }
-
-    /// @notice startCheckpoint should revert if a checkpoint has already been completed this block
-    function testFuzz_revert_checkpointTwicePerBlock(uint256 rand) public {
-        (EigenPodUser staker,) = _newEigenPodStaker({ rand: rand });
-
-        (uint40[] memory validators,) = staker.startValidators();
-        staker.verifyWithdrawalCredentials(validators);
-        staker.startCheckpoint();
-        staker.completeCheckpoint();
-
-        cheats.expectRevert("EigenPod._startCheckpoint: cannot checkpoint twice in one block");
-        staker.startCheckpoint();
-    }
-
-    /// @notice if no rewards and revertIfNoBalance is set, startCheckpoint should revert
-    function testFuzz_revert_revertIfNoBalanceIsSet(uint256 rand) public {
-        (EigenPodUser staker,) = _newEigenPodStaker({ rand: rand });
-
-        (uint40[] memory validators,) = staker.startValidators();
-        staker.verifyWithdrawalCredentials(validators);
-        EigenPod pod = staker.pod();
-        beaconChain.advanceEpoch_NoRewards();
-
-        cheats.prank(pod.podOwner());
-        cheats.expectRevert("EigenPod._startCheckpoint: no balance available to checkpoint");
-        pod.startCheckpoint({ revertIfNoBalance: true });
-    }
-
-    /// @notice fuzz test an eigenpod with multiple validators and starting a checkpoint
-    function testFuzz_startCheckpoint(uint256 rand) public {
-        (EigenPodUser staker,) = _newEigenPodStaker({ rand: rand });
-        EigenPod pod = staker.pod();
-
-        (uint40[] memory validators,) = staker.startValidators();
-        staker.verifyWithdrawalCredentials(validators);
-
-        cheats.expectEmit(true, true, true, true, address(staker.pod()));
-        emit CheckpointCreated(uint64(block.timestamp), EIP_4788_ORACLE.timestampToBlockRoot(block.timestamp));
-        staker.startCheckpoint();
-        check_StartCheckpoint_State(staker);
-        assertEq(pod.currentCheckpoint().proofsRemaining, uint24(validators.length), "should have one proof remaining pre verified validator");
-    }
-}
-
-contract EigenPodUnitTests_verifyCheckpointProofs is EigenPodUnitTests {
-    
-    /*******************************************************************************
-                            verifyCheckpointProofs() tests
-    *******************************************************************************/
-
-    /// @notice test verifyCheckpointProofs reverts when paused
-    function testFuzz_revert_verifyCheckpointProofsPaused(uint256 rand) public {
-        (EigenPodUser staker,) = _newEigenPodStaker({ rand: rand });
-        EigenPod pod = staker.pod();
-        (uint40[] memory validators,) = staker.startValidators();
-        CheckpointProofs memory proofs = beaconChain.getCheckpointProofs(
-            validators,
-            pod.currentCheckpointTimestamp()
-        );
-
-        cheats.prank(pauser);
-        eigenPodManagerMock.pause(2 ** PAUSED_EIGENPODS_VERIFY_CHECKPOINT_PROOFS);
-        cheats.expectRevert("EigenPod.onlyWhenNotPaused: index is paused in EigenPodManager");
-        pod.verifyCheckpointProofs({
-            balanceContainerProof: proofs.balanceContainerProof,
-            proofs: proofs.balanceProofs
-        });
-    }
-
-    /// @notice verifyCheckpointProofs should revert if checkpoint not in progress
-    function testFuzz_revert_checkpointNotStarted(uint256 rand) public {
-        (EigenPodUser staker,) = _newEigenPodStaker({ rand: rand });
-        EigenPod pod = staker.pod();
-        (uint40[] memory validators,) = staker.startValidators();
-        staker.verifyWithdrawalCredentials(validators);
-
-        CheckpointProofs memory proofs = beaconChain.getCheckpointProofs(
-            validators,
-            pod.currentCheckpointTimestamp()
-        );
-        cheats.expectRevert(
-            "EigenPod.verifyCheckpointProofs: must have active checkpoint to perform checkpoint proof"
-        );
-        pod.verifyCheckpointProofs({
-            balanceContainerProof: proofs.balanceContainerProof,
-            proofs: proofs.balanceProofs
-        });
-    }
-
-    /// @notice invalid proof length should revert
-    function testFuzz_revert_verifyBalanceContainerInvalidLengths(uint256 rand) public {
-        // Setup verifyCheckpointProofs
-        (EigenPodUser staker,) = _newEigenPodStaker({ rand: rand });
-        EigenPod pod = staker.pod();
-        (uint40[] memory validators,) = staker.startValidators();
-        staker.verifyWithdrawalCredentials(validators);
-        beaconChain.advanceEpoch();
-        staker.startCheckpoint();
-        CheckpointProofs memory proofs = beaconChain.getCheckpointProofs(
-            validators,
-            pod.currentCheckpointTimestamp()
-        );
-
-        // change the length of balanceContainerProof to cause a revert
-        proofs.balanceContainerProof.proof = new bytes(proofs.balanceContainerProof.proof.length + 1);
-
-        cheats.expectRevert("BeaconChainProofs.verifyBalanceContainer: Proof has incorrect length");
-        pod.verifyCheckpointProofs({
-            balanceContainerProof: proofs.balanceContainerProof,
-            proofs: proofs.balanceProofs
-        });
-    }
-
-    /// @notice change one of the bytes in the balanceContainer proof to cause a revert
-    function testFuzz_revert_verifyBalanceContainerInvalidProof(uint256 rand) public {
-        // Setup verifyCheckpointProofs
-        (EigenPodUser staker,) = _newEigenPodStaker({ rand: rand });
-        EigenPod pod = staker.pod();
-        (uint40[] memory validators,) = staker.startValidators();
-        staker.verifyWithdrawalCredentials(validators);
-        beaconChain.advanceEpoch();
-        staker.startCheckpoint();
-
-
-        CheckpointProofs memory proofs = beaconChain.getCheckpointProofs(
-            validators,
-            pod.currentCheckpointTimestamp()
-        );
-        // randomly change one of the bytes in the proof to make the proof invalid
-        bytes1 randValue = bytes1(keccak256(abi.encodePacked(proofs.balanceContainerProof.proof[0])));
-        proofs.balanceContainerProof.proof[0] = randValue;
-
-        cheats.expectRevert("BeaconChainProofs.verifyBalanceContainer: invalid balance container proof");
-        pod.verifyCheckpointProofs({
-            balanceContainerProof: proofs.balanceContainerProof,
-            proofs: proofs.balanceProofs
-        });
-    }
-
-    /// @notice invalid balance proof length should revert
-    function testFuzz_revert_verifyValidatorBalanceInvalidLength(uint256 rand) public {
-        // Setup verifyCheckpointProofs
-        (EigenPodUser staker,) = _newEigenPodStaker({ rand: rand });
-        EigenPod pod = staker.pod();
-        (uint40[] memory validators,) = staker.startValidators();
-        staker.verifyWithdrawalCredentials(validators);
-        beaconChain.advanceEpoch();
-        staker.startCheckpoint();
-        CheckpointProofs memory proofs = beaconChain.getCheckpointProofs(
-            validators,
-            pod.currentCheckpointTimestamp()
-        );
-
-        // change the length of balance proof to cause a revert
-        proofs.balanceProofs[0].proof = new bytes(proofs.balanceProofs[0].proof.length + 1);
-
-        cheats.expectRevert("BeaconChainProofs.verifyValidatorBalance: Proof has incorrect length");
-        pod.verifyCheckpointProofs({
-            balanceContainerProof: proofs.balanceContainerProof,
-            proofs: proofs.balanceProofs
-        });
-    }
-
-    /// @notice change one of the bytes in one of the balance proofs to cause a revert
-    function testFuzz_revert_verifyValidatorBalanceInvalidProof(uint256 rand) public {
-        // Setup verifyCheckpointProofs
-        (EigenPodUser staker,) = _newEigenPodStaker({ rand: rand });
-        EigenPod pod = staker.pod();
-        (uint40[] memory validators,) = staker.startValidators();
-        staker.verifyWithdrawalCredentials(validators);
-        beaconChain.advanceEpoch();
-        staker.startCheckpoint();
-
-=======
 
     /// @notice attempt to verify validator credentials in both ACTIVE and WITHDRAWN states
     /// check reverts
@@ -1601,30 +1092,139 @@
         (EigenPodUser staker,) = _newEigenPodStaker({ rand: rand });
         EigenPod pod = staker.pod();
         (uint40[] memory validators,) = staker.startValidators();
->>>>>>> f77a4d99
         CheckpointProofs memory proofs = beaconChain.getCheckpointProofs(
             validators,
             pod.currentCheckpointTimestamp()
         );
-<<<<<<< HEAD
+
+        cheats.prank(pauser);
+        eigenPodManagerMock.pause(2 ** PAUSED_EIGENPODS_VERIFY_CHECKPOINT_PROOFS);
+        cheats.expectRevert("EigenPod.onlyWhenNotPaused: index is paused in EigenPodManager");
+        pod.verifyCheckpointProofs({
+            balanceContainerProof: proofs.balanceContainerProof,
+            proofs: proofs.balanceProofs
+        });
+    }
+
+    /// @notice verifyCheckpointProofs should revert if checkpoint not in progress
+    function testFuzz_revert_checkpointNotStarted(uint256 rand) public {
+        (EigenPodUser staker,) = _newEigenPodStaker({ rand: rand });
+        EigenPod pod = staker.pod();
+        (uint40[] memory validators,) = staker.startValidators();
+        staker.verifyWithdrawalCredentials(validators);
+
+        CheckpointProofs memory proofs = beaconChain.getCheckpointProofs(
+            validators,
+            pod.currentCheckpointTimestamp()
+        );
+        cheats.expectRevert(
+            "EigenPod.verifyCheckpointProofs: must have active checkpoint to perform checkpoint proof"
+        );
+        pod.verifyCheckpointProofs({
+            balanceContainerProof: proofs.balanceContainerProof,
+            proofs: proofs.balanceProofs
+        });
+    }
+
+    /// @notice invalid proof length should revert
+    function testFuzz_revert_verifyBalanceContainerInvalidLengths(uint256 rand) public {
+        // Setup verifyCheckpointProofs
+        (EigenPodUser staker,) = _newEigenPodStaker({ rand: rand });
+        EigenPod pod = staker.pod();
+        (uint40[] memory validators,) = staker.startValidators();
+        staker.verifyWithdrawalCredentials(validators);
+        beaconChain.advanceEpoch();
+        staker.startCheckpoint();
+        CheckpointProofs memory proofs = beaconChain.getCheckpointProofs(
+            validators,
+            pod.currentCheckpointTimestamp()
+        );
+
+        // change the length of balanceContainerProof to cause a revert
+        proofs.balanceContainerProof.proof = new bytes(proofs.balanceContainerProof.proof.length + 1);
+
+        cheats.expectRevert("BeaconChainProofs.verifyBalanceContainer: Proof has incorrect length");
+        pod.verifyCheckpointProofs({
+            balanceContainerProof: proofs.balanceContainerProof,
+            proofs: proofs.balanceProofs
+        });
+    }
+
+    /// @notice change one of the bytes in the balanceContainer proof to cause a revert
+    function testFuzz_revert_verifyBalanceContainerInvalidProof(uint256 rand) public {
+        // Setup verifyCheckpointProofs
+        (EigenPodUser staker,) = _newEigenPodStaker({ rand: rand });
+        EigenPod pod = staker.pod();
+        (uint40[] memory validators,) = staker.startValidators();
+        staker.verifyWithdrawalCredentials(validators);
+        beaconChain.advanceEpoch();
+        staker.startCheckpoint();
+
+
+        CheckpointProofs memory proofs = beaconChain.getCheckpointProofs(
+            validators,
+            pod.currentCheckpointTimestamp()
+        );
+        // randomly change one of the bytes in the proof to make the proof invalid
+        bytes1 randValue = bytes1(keccak256(abi.encodePacked(proofs.balanceContainerProof.proof[0])));
+        proofs.balanceContainerProof.proof[0] = randValue;
+
+        cheats.expectRevert("BeaconChainProofs.verifyBalanceContainer: invalid balance container proof");
+        pod.verifyCheckpointProofs({
+            balanceContainerProof: proofs.balanceContainerProof,
+            proofs: proofs.balanceProofs
+        });
+    }
+
+    /// @notice invalid balance proof length should revert
+    function testFuzz_revert_verifyValidatorBalanceInvalidLength(uint256 rand) public {
+        // Setup verifyCheckpointProofs
+        (EigenPodUser staker,) = _newEigenPodStaker({ rand: rand });
+        EigenPod pod = staker.pod();
+        (uint40[] memory validators,) = staker.startValidators();
+        staker.verifyWithdrawalCredentials(validators);
+        beaconChain.advanceEpoch();
+        staker.startCheckpoint();
+        CheckpointProofs memory proofs = beaconChain.getCheckpointProofs(
+            validators,
+            pod.currentCheckpointTimestamp()
+        );
+
+        // change the length of balance proof to cause a revert
+        proofs.balanceProofs[0].proof = new bytes(proofs.balanceProofs[0].proof.length + 1);
+
+        cheats.expectRevert("BeaconChainProofs.verifyValidatorBalance: Proof has incorrect length");
+        pod.verifyCheckpointProofs({
+            balanceContainerProof: proofs.balanceContainerProof,
+            proofs: proofs.balanceProofs
+        });
+    }
+
+    /// @notice change one of the bytes in one of the balance proofs to cause a revert
+    function testFuzz_revert_verifyValidatorBalanceInvalidProof(uint256 rand) public {
+        // Setup verifyCheckpointProofs
+        (EigenPodUser staker,) = _newEigenPodStaker({ rand: rand });
+        EigenPod pod = staker.pod();
+        (uint40[] memory validators,) = staker.startValidators();
+        staker.verifyWithdrawalCredentials(validators);
+        beaconChain.advanceEpoch();
+        staker.startCheckpoint();
+
+        CheckpointProofs memory proofs = beaconChain.getCheckpointProofs(
+            validators,
+            pod.currentCheckpointTimestamp()
+        );
         // randomly change one of the bytes in the first proof to make the proof invalid
         bytes1 randValue = bytes1(keccak256(abi.encodePacked(proofs.balanceProofs[0].proof[0])));
         proofs.balanceProofs[0].proof[0] = randValue;
 
         cheats.expectRevert("BeaconChainProofs.verifyValidatorBalance: Invalid merkle proof");
-=======
-
-        cheats.prank(pauser);
-        eigenPodManagerMock.pause(2 ** PAUSED_EIGENPODS_VERIFY_CHECKPOINT_PROOFS);
-        cheats.expectRevert("EigenPod.onlyWhenNotPaused: index is paused in EigenPodManager");
->>>>>>> f77a4d99
         pod.verifyCheckpointProofs({
             balanceContainerProof: proofs.balanceContainerProof,
             proofs: proofs.balanceProofs
         });
     }
 
-<<<<<<< HEAD
     /// @notice test that verifyCheckpointProofs skips proofs submitted for non-ACTIVE validators
     function testFuzz_verifyCheckpointProofs_skipIfNotActive(uint256 rand) public {
         // Setup verifyCheckpointProofs
@@ -1649,273 +1249,6 @@
             pod.currentCheckpointTimestamp()
         );
 
-        // verify checkpoint proof for one exited validator
-        // manually create a snapshot here for Snap checks
-        timeMachine.createSnapshot();
-        pod.verifyCheckpointProofs({
-            balanceContainerProof: proofs.balanceContainerProof,
-            proofs: proofs.balanceProofs
-        });
-        assertEq(0, pod.withdrawableRestakedExecutionLayerGwei(), "should not have updated withdrawable balance");
-        assertEq(pod.currentCheckpoint().proofsRemaining, validators.length - 1, "should have decreased proofs remaining by 1");
-        assert_Snap_Removed_ActiveValidatorCount(staker, 1, "should have removed one validator from active set");
-        assert_Snap_Removed_ActiveValidators(staker, exitedValidator, "should have set validator status to WITHDRAWN");
-
-        // attempt to submit the same proof and ensure that checkpoint did not progress
-        // the call should succeed, but nothing should happen
-        // manually create a snapshot here for Snap checks
-        timeMachine.createSnapshot();
-=======
-    /// @notice verifyCheckpointProofs should revert if checkpoint not in progress
-    function testFuzz_revert_checkpointNotStarted(uint256 rand) public {
-        (EigenPodUser staker,) = _newEigenPodStaker({ rand: rand });
-        EigenPod pod = staker.pod();
-        (uint40[] memory validators,) = staker.startValidators();
-        staker.verifyWithdrawalCredentials(validators);
-
-        CheckpointProofs memory proofs = beaconChain.getCheckpointProofs(
-            validators,
-            pod.currentCheckpointTimestamp()
-        );
-        cheats.expectRevert(
-            "EigenPod.verifyCheckpointProofs: must have active checkpoint to perform checkpoint proof"
-        );
-        pod.verifyCheckpointProofs({
-            balanceContainerProof: proofs.balanceContainerProof,
-            proofs: proofs.balanceProofs
-        });
-    }
-
-    /// @notice invalid proof length should revert
-    function testFuzz_revert_verifyBalanceContainerInvalidLengths(uint256 rand) public {
-        // Setup verifyCheckpointProofs
-        (EigenPodUser staker,) = _newEigenPodStaker({ rand: rand });
-        EigenPod pod = staker.pod();
-        (uint40[] memory validators,) = staker.startValidators();
-        staker.verifyWithdrawalCredentials(validators);
-        beaconChain.advanceEpoch();
-        staker.startCheckpoint();
-        CheckpointProofs memory proofs = beaconChain.getCheckpointProofs(
-            validators,
-            pod.currentCheckpointTimestamp()
-        );
-
-        // change the length of balanceContainerProof to cause a revert
-        proofs.balanceContainerProof.proof = new bytes(proofs.balanceContainerProof.proof.length + 1);
-
-        cheats.expectRevert("BeaconChainProofs.verifyBalanceContainer: Proof has incorrect length");
->>>>>>> f77a4d99
-        pod.verifyCheckpointProofs({
-            balanceContainerProof: proofs.balanceContainerProof,
-            proofs: proofs.balanceProofs
-        });
-<<<<<<< HEAD
-
-        assertEq(0, pod.withdrawableRestakedExecutionLayerGwei(), "should not have updated withdrawable balance");
-        assertEq(pod.currentCheckpoint().proofsRemaining, validators.length - 1, "should not have decreased proofs remaining");
-        assert_Snap_Unchanged_ActiveValidatorCount(staker, "should have the same active validator count");
-
-        // finally, finish the checkpoint by submitting all proofs
-        proofs = beaconChain.getCheckpointProofs(
-            validators,
-            pod.currentCheckpointTimestamp()
-        );
-        // manually create a snapshot here for Snap checks
-        timeMachine.createSnapshot();
-        pod.verifyCheckpointProofs({
-            balanceContainerProof: proofs.balanceContainerProof,
-            proofs: proofs.balanceProofs
-        });
-
-        assert_Snap_Unchanged_ActiveValidatorCount(staker, "should have the same active validator count after completing checkpoint");
-        assertEq(exitedBalanceGwei, pod.withdrawableRestakedExecutionLayerGwei(), "exited balance should now be withdrawable");
-        assertEq(
-            pod.currentCheckpointTimestamp(),
-            0,
-            "checkpoint should be complete"
-=======
-    }
-
-    /// @notice change one of the bytes in the balanceContainer proof to cause a revert
-    function testFuzz_revert_verifyBalanceContainerInvalidProof(uint256 rand) public {
-        // Setup verifyCheckpointProofs
-        (EigenPodUser staker,) = _newEigenPodStaker({ rand: rand });
-        EigenPod pod = staker.pod();
-        (uint40[] memory validators,) = staker.startValidators();
-        staker.verifyWithdrawalCredentials(validators);
-        beaconChain.advanceEpoch();
-        staker.startCheckpoint();
-
-
-        CheckpointProofs memory proofs = beaconChain.getCheckpointProofs(
-            validators,
-            pod.currentCheckpointTimestamp()
->>>>>>> f77a4d99
-        );
-        // randomly change one of the bytes in the proof to make the proof invalid
-        bytes1 randValue = bytes1(keccak256(abi.encodePacked(proofs.balanceContainerProof.proof[0])));
-        proofs.balanceContainerProof.proof[0] = randValue;
-
-        cheats.expectRevert("BeaconChainProofs.verifyBalanceContainer: invalid balance container proof");
-        pod.verifyCheckpointProofs({
-            balanceContainerProof: proofs.balanceContainerProof,
-            proofs: proofs.balanceProofs
-        });
-    }
-
-<<<<<<< HEAD
-    /// @notice test that verifyCheckpointProofs skips duplicate checkpoint proofs
-    function testFuzz_verifyCheckpointProofs_skipIfAlreadyProven(uint256 rand) public {
-        // Setup verifyCheckpointProofs
-        (EigenPodUser staker,) = _newEigenPodStaker({ rand: rand });
-        // Ensure we have more than one validator (_newEigenPodStaker allocates a nonzero amt of eth)
-        cheats.deal(address(staker), address(staker).balance + 32 ether);
-        EigenPod pod = staker.pod();
-
-        (uint40[] memory validators,) = staker.startValidators();
-        beaconChain.advanceEpoch_NoWithdraw(); // generate rewards on the beacon chain
-        staker.verifyWithdrawalCredentials(validators);
-
-        // select a single validator to submit multiple times
-        uint40[] memory singleValidator = new uint40[](1);
-        singleValidator[0] = validators[0];
-
-        staker.startCheckpoint();
-
-        CheckpointProofs memory proofs = beaconChain.getCheckpointProofs(
-            singleValidator,
-            pod.currentCheckpointTimestamp()
-        );
-
-        // verify checkpoint proof for one validator
-        pod.verifyCheckpointProofs({
-            balanceContainerProof: proofs.balanceContainerProof,
-            proofs: proofs.balanceProofs
-        });
-        assertEq(pod.currentCheckpoint().proofsRemaining, validators.length - 1, "should have decreased proofs remaining by 1");
-
-        // attempt to submit the same proof and ensure that checkpoint did not progress
-        // the call should succeed, but nothing should happen
-        pod.verifyCheckpointProofs({
-            balanceContainerProof: proofs.balanceContainerProof,
-            proofs: proofs.balanceProofs
-        });
-        assertEq(pod.currentCheckpoint().proofsRemaining, validators.length - 1, "should not have decreased proofs remaining");
-
-        // finally, finish the checkpoint by submitting all proofs
-        proofs = beaconChain.getCheckpointProofs(
-            validators,
-=======
-    /// @notice invalid balance proof length should revert
-    function testFuzz_revert_verifyValidatorBalanceInvalidLength(uint256 rand) public {
-        // Setup verifyCheckpointProofs
-        (EigenPodUser staker,) = _newEigenPodStaker({ rand: rand });
-        EigenPod pod = staker.pod();
-        (uint40[] memory validators,) = staker.startValidators();
-        staker.verifyWithdrawalCredentials(validators);
-        beaconChain.advanceEpoch();
-        staker.startCheckpoint();
-        CheckpointProofs memory proofs = beaconChain.getCheckpointProofs(
-            validators,
-            pod.currentCheckpointTimestamp()
-        );
-
-        // change the length of balance proof to cause a revert
-        proofs.balanceProofs[0].proof = new bytes(proofs.balanceProofs[0].proof.length + 1);
-
-        cheats.expectRevert("BeaconChainProofs.verifyValidatorBalance: Proof has incorrect length");
-        pod.verifyCheckpointProofs({
-            balanceContainerProof: proofs.balanceContainerProof,
-            proofs: proofs.balanceProofs
-        });
-    }
-
-    /// @notice change one of the bytes in one of the balance proofs to cause a revert
-    function testFuzz_revert_verifyValidatorBalanceInvalidProof(uint256 rand) public {
-        // Setup verifyCheckpointProofs
-        (EigenPodUser staker,) = _newEigenPodStaker({ rand: rand });
-        EigenPod pod = staker.pod();
-        (uint40[] memory validators,) = staker.startValidators();
-        staker.verifyWithdrawalCredentials(validators);
-        beaconChain.advanceEpoch();
-        staker.startCheckpoint();
-
-        CheckpointProofs memory proofs = beaconChain.getCheckpointProofs(
-            validators,
-            pod.currentCheckpointTimestamp()
-        );
-        // randomly change one of the bytes in the first proof to make the proof invalid
-        bytes1 randValue = bytes1(keccak256(abi.encodePacked(proofs.balanceProofs[0].proof[0])));
-        proofs.balanceProofs[0].proof[0] = randValue;
-
-        cheats.expectRevert("BeaconChainProofs.verifyValidatorBalance: Invalid merkle proof");
-        pod.verifyCheckpointProofs({
-            balanceContainerProof: proofs.balanceContainerProof,
-            proofs: proofs.balanceProofs
-        });
-    }
-
-    /// @notice test that verifyCheckpointProofs skips proofs submitted for non-ACTIVE validators
-    function testFuzz_verifyCheckpointProofs_skipIfNotActive(uint256 rand) public {
-        // Setup verifyCheckpointProofs
-        (EigenPodUser staker,) = _newEigenPodStaker({ rand: rand });
-        // Ensure we have more than one validator (_newEigenPodStaker allocates a nonzero amt of eth)
-        cheats.deal(address(staker), address(staker).balance + 32 ether);
-        EigenPod pod = staker.pod();
-
-        (uint40[] memory validators,) = staker.startValidators();
-        staker.verifyWithdrawalCredentials(validators);
-
-        // Exit a validator and advance epoch so the exit is picked up next checkpoint
-        uint40[] memory exitedValidator = new uint40[](1);
-        exitedValidator[0] = validators[0];
-        uint64 exitedBalanceGwei = staker.exitValidators(exitedValidator);
-        beaconChain.advanceEpoch_NoRewards();
-
-        staker.startCheckpoint();
-
-        CheckpointProofs memory proofs = beaconChain.getCheckpointProofs(
-            exitedValidator,
->>>>>>> f77a4d99
-            pod.currentCheckpointTimestamp()
-        );
-        pod.verifyCheckpointProofs({
-            balanceContainerProof: proofs.balanceContainerProof,
-            proofs: proofs.balanceProofs
-        });
-
-<<<<<<< HEAD
-        assertEq(
-            pod.currentCheckpointTimestamp(),
-            0,
-            "checkpoint should be complete"
-        );
-        // Check ValidatorInfo values for each validator
-        for (uint i = 0; i < validators.length; i++) {
-            bytes32 pubkeyHash = beaconChain.pubkeyHash(validators[i]);
-
-            IEigenPod.ValidatorInfo memory info = pod.validatorPubkeyHashToInfo(pubkeyHash);
-            assertEq(info.restakedBalanceGwei, beaconChain.currentBalance(validators[i]), "should have restaked full current balance");
-            assertEq(info.lastCheckpointedAt, pod.lastCheckpointTimestamp(), "should have recorded correct update time");
-        }
-    }
-
-    /// @notice test that verifyCheckpointProofs sets validators to WITHDRAWN if they are exited
-    function testFuzz_verifyCheckpointProofs_validatorExits(uint256 rand) public {
-        // Setup verifyCheckpointProofs
-        (EigenPodUser staker,) = _newEigenPodStaker({ rand: rand });
-        EigenPod pod = staker.pod();
-        (uint40[] memory validators,) = staker.startValidators();
-        staker.verifyWithdrawalCredentials(validators);
-
-        // Exit validators and advance epoch so exits are picked up in next checkpoint
-        uint64 exitedBalanceGwei = staker.exitValidators(validators);
-        beaconChain.advanceEpoch_NoRewards();
-
-        staker.startCheckpoint();
-
-        CheckpointProofs memory proofs = beaconChain.getCheckpointProofs(
-=======
         // verify checkpoint proof for one exited validator
         // manually create a snapshot here for Snap checks
         timeMachine.createSnapshot();
@@ -1943,7 +1276,6 @@
 
         // finally, finish the checkpoint by submitting all proofs
         proofs = beaconChain.getCheckpointProofs(
->>>>>>> f77a4d99
             validators,
             pod.currentCheckpointTimestamp()
         );
@@ -1954,23 +1286,108 @@
             proofs: proofs.balanceProofs
         });
 
-<<<<<<< HEAD
+        assert_Snap_Unchanged_ActiveValidatorCount(staker, "should have the same active validator count after completing checkpoint");
+        assertEq(exitedBalanceGwei, pod.withdrawableRestakedExecutionLayerGwei(), "exited balance should now be withdrawable");
+        assertEq(
+            pod.currentCheckpointTimestamp(),
+            0,
+            "checkpoint should be complete"
+        );
+    }
+
+    /// @notice test that verifyCheckpointProofs skips duplicate checkpoint proofs
+    function testFuzz_verifyCheckpointProofs_skipIfAlreadyProven(uint256 rand) public {
+        // Setup verifyCheckpointProofs
+        (EigenPodUser staker,) = _newEigenPodStaker({ rand: rand });
+        // Ensure we have more than one validator (_newEigenPodStaker allocates a nonzero amt of eth)
+        cheats.deal(address(staker), address(staker).balance + 32 ether);
+        EigenPod pod = staker.pod();
+
+        (uint40[] memory validators,) = staker.startValidators();
+        beaconChain.advanceEpoch_NoWithdraw(); // generate rewards on the beacon chain
+        staker.verifyWithdrawalCredentials(validators);
+
+        // select a single validator to submit multiple times
+        uint40[] memory singleValidator = new uint40[](1);
+        singleValidator[0] = validators[0];
+
+        staker.startCheckpoint();
+
+        CheckpointProofs memory proofs = beaconChain.getCheckpointProofs(
+            singleValidator,
+            pod.currentCheckpointTimestamp()
+        );
+
+        // verify checkpoint proof for one validator
+        pod.verifyCheckpointProofs({
+            balanceContainerProof: proofs.balanceContainerProof,
+            proofs: proofs.balanceProofs
+        });
+        assertEq(pod.currentCheckpoint().proofsRemaining, validators.length - 1, "should have decreased proofs remaining by 1");
+
+        // attempt to submit the same proof and ensure that checkpoint did not progress
+        // the call should succeed, but nothing should happen
+        pod.verifyCheckpointProofs({
+            balanceContainerProof: proofs.balanceContainerProof,
+            proofs: proofs.balanceProofs
+        });
+        assertEq(pod.currentCheckpoint().proofsRemaining, validators.length - 1, "should not have decreased proofs remaining");
+
+        // finally, finish the checkpoint by submitting all proofs
+        proofs = beaconChain.getCheckpointProofs(
+            validators,
+            pod.currentCheckpointTimestamp()
+        );
+        pod.verifyCheckpointProofs({
+            balanceContainerProof: proofs.balanceContainerProof,
+            proofs: proofs.balanceProofs
+        });
+
+        assertEq(
+            pod.currentCheckpointTimestamp(),
+            0,
+            "checkpoint should be complete"
+        );
+        // Check ValidatorInfo values for each validator
+        for (uint i = 0; i < validators.length; i++) {
+            bytes32 pubkeyHash = beaconChain.pubkeyHash(validators[i]);
+
+            IEigenPod.ValidatorInfo memory info = pod.validatorPubkeyHashToInfo(pubkeyHash);
+            assertEq(info.restakedBalanceGwei, beaconChain.currentBalance(validators[i]), "should have restaked full current balance");
+            assertEq(info.lastCheckpointedAt, pod.lastCheckpointTimestamp(), "should have recorded correct update time");
+        }
+    }
+
+    /// @notice test that verifyCheckpointProofs sets validators to WITHDRAWN if they are exited
+    function testFuzz_verifyCheckpointProofs_validatorExits(uint256 rand) public {
+        // Setup verifyCheckpointProofs
+        (EigenPodUser staker,) = _newEigenPodStaker({ rand: rand });
+        EigenPod pod = staker.pod();
+        (uint40[] memory validators,) = staker.startValidators();
+        staker.verifyWithdrawalCredentials(validators);
+
+        // Exit validators and advance epoch so exits are picked up in next checkpoint
+        uint64 exitedBalanceGwei = staker.exitValidators(validators);
+        beaconChain.advanceEpoch_NoRewards();
+
+        staker.startCheckpoint();
+
+        CheckpointProofs memory proofs = beaconChain.getCheckpointProofs(
+            validators,
+            pod.currentCheckpointTimestamp()
+        );
+
         // Verify checkpoint proofs emit the expected values
         _expectEventsVerifyCheckpointProofs(staker, validators, proofs.balanceProofs);
         pod.verifyCheckpointProofs({
             balanceContainerProof: proofs.balanceContainerProof,
             proofs: proofs.balanceProofs
         });
-=======
-        assert_Snap_Unchanged_ActiveValidatorCount(staker, "should have the same active validator count after completing checkpoint");
-        assertEq(exitedBalanceGwei, pod.withdrawableRestakedExecutionLayerGwei(), "exited balance should now be withdrawable");
->>>>>>> f77a4d99
         assertEq(
             pod.currentCheckpointTimestamp(),
             0,
             "checkpoint should be complete"
         );
-<<<<<<< HEAD
 
         assertEq(pod.withdrawableRestakedExecutionLayerGwei(), exitedBalanceGwei, "exited balance should be withdrawable");
 
@@ -2000,73 +1417,21 @@
         staker.startCheckpoint();
 
         CheckpointProofs memory proofs = beaconChain.getCheckpointProofs(
-=======
-    }
-
-    /// @notice test that verifyCheckpointProofs skips duplicate checkpoint proofs
-    function testFuzz_verifyCheckpointProofs_skipIfAlreadyProven(uint256 rand) public {
-        // Setup verifyCheckpointProofs
-        (EigenPodUser staker,) = _newEigenPodStaker({ rand: rand });
-        // Ensure we have more than one validator (_newEigenPodStaker allocates a nonzero amt of eth)
-        cheats.deal(address(staker), address(staker).balance + 32 ether);
-        EigenPod pod = staker.pod();
-
-        (uint40[] memory validators,) = staker.startValidators();
-        beaconChain.advanceEpoch_NoWithdraw(); // generate rewards on the beacon chain
-        staker.verifyWithdrawalCredentials(validators);
-
-        // select a single validator to submit multiple times
-        uint40[] memory singleValidator = new uint40[](1);
-        singleValidator[0] = validators[0];
-
-        staker.startCheckpoint();
-
-        CheckpointProofs memory proofs = beaconChain.getCheckpointProofs(
-            singleValidator,
-            pod.currentCheckpointTimestamp()
-        );
-
-        // verify checkpoint proof for one validator
-        pod.verifyCheckpointProofs({
-            balanceContainerProof: proofs.balanceContainerProof,
-            proofs: proofs.balanceProofs
-        });
-        assertEq(pod.currentCheckpoint().proofsRemaining, validators.length - 1, "should have decreased proofs remaining by 1");
-
-        // attempt to submit the same proof and ensure that checkpoint did not progress
-        // the call should succeed, but nothing should happen
-        pod.verifyCheckpointProofs({
-            balanceContainerProof: proofs.balanceContainerProof,
-            proofs: proofs.balanceProofs
-        });
-        assertEq(pod.currentCheckpoint().proofsRemaining, validators.length - 1, "should not have decreased proofs remaining");
-
-        // finally, finish the checkpoint by submitting all proofs
-        proofs = beaconChain.getCheckpointProofs(
->>>>>>> f77a4d99
             validators,
             pod.currentCheckpointTimestamp()
         );
-        pod.verifyCheckpointProofs({
-            balanceContainerProof: proofs.balanceContainerProof,
-            proofs: proofs.balanceProofs
-        });
-
-<<<<<<< HEAD
+
         // Verify checkpoint proofs emit the expected values
         _expectEventsVerifyCheckpointProofs(staker, validators, proofs.balanceProofs);
         pod.verifyCheckpointProofs({
             balanceContainerProof: proofs.balanceContainerProof,
             proofs: proofs.balanceProofs
         });
-=======
->>>>>>> f77a4d99
         assertEq(
             pod.currentCheckpointTimestamp(),
             0,
             "checkpoint should be complete"
         );
-<<<<<<< HEAD
     }
 }
 
@@ -2244,107 +1609,6 @@
         proofs.stateRootProof.proof[randIndex] = randValue;
 
         cheats.expectRevert("BeaconChainProofs.verifyStateRoot: Invalid state root merkle proof");
-=======
-        // Check ValidatorInfo values for each validator
-        for (uint i = 0; i < validators.length; i++) {
-            bytes32 pubkeyHash = beaconChain.pubkeyHash(validators[i]);
-
-            IEigenPod.ValidatorInfo memory info = pod.validatorPubkeyHashToInfo(pubkeyHash);
-            assertEq(info.restakedBalanceGwei, beaconChain.currentBalance(validators[i]), "should have restaked full current balance");
-            assertEq(info.lastCheckpointedAt, pod.lastCheckpointTimestamp(), "should have recorded correct update time");
-        }
-    }
-
-    /// @notice test that verifyCheckpointProofs sets validators to WITHDRAWN if they are exited
-    function testFuzz_verifyCheckpointProofs_validatorExits(uint256 rand) public {
-        // Setup verifyCheckpointProofs
-        (EigenPodUser staker,) = _newEigenPodStaker({ rand: rand });
-        EigenPod pod = staker.pod();
-        (uint40[] memory validators,) = staker.startValidators();
-        staker.verifyWithdrawalCredentials(validators);
-
-        // Exit validators and advance epoch so exits are picked up in next checkpoint
-        uint64 exitedBalanceGwei = staker.exitValidators(validators);
-        beaconChain.advanceEpoch_NoRewards();
-
-        staker.startCheckpoint();
-
-        CheckpointProofs memory proofs = beaconChain.getCheckpointProofs(
-            validators,
-            pod.currentCheckpointTimestamp()
-        );
-
-        // Verify checkpoint proofs emit the expected values
-        _expectEventsVerifyCheckpointProofs(staker, validators, proofs.balanceProofs);
-        pod.verifyCheckpointProofs({
-            balanceContainerProof: proofs.balanceContainerProof,
-            proofs: proofs.balanceProofs
-        });
-        assertEq(
-            pod.currentCheckpointTimestamp(),
-            0,
-            "checkpoint should be complete"
-        );
-
-        assertEq(pod.withdrawableRestakedExecutionLayerGwei(), exitedBalanceGwei, "exited balance should be withdrawable");
-
-        // Check ValidatorInfo values for each validator
-        for (uint i = 0; i < validators.length; i++) {
-            bytes32 pubkeyHash = beaconChain.pubkeyHash(validators[i]);
-
-            IEigenPod.ValidatorInfo memory info = pod.validatorPubkeyHashToInfo(pubkeyHash);
-            assertEq(info.restakedBalanceGwei, 0, "should have 0 restaked balance");
-            assertEq(info.lastCheckpointedAt, pod.lastCheckpointTimestamp(), "should have recorded correct update time");
-            assertTrue(info.status == IEigenPod.VALIDATOR_STATUS.WITHDRAWN, "should have recorded correct update time");
-        }
-    }
-
-    /// @notice fuzz test an eigenPod with multiple validators and verifyCheckpointProofs
-    function testFuzz_verifyCheckpointProofs(uint256 rand, bool epochRewards) public {
-        // Setup verifyCheckpointProofs
-        (EigenPodUser staker,) = _newEigenPodStaker({ rand: rand });
-        EigenPod pod = staker.pod();
-        (uint40[] memory validators,) = staker.startValidators();
-        staker.verifyWithdrawalCredentials(validators);
-        if (epochRewards) {
-            beaconChain.advanceEpoch();
-        } else {
-            beaconChain.advanceEpoch_NoRewards();
-        }
-        staker.startCheckpoint();
-
-        CheckpointProofs memory proofs = beaconChain.getCheckpointProofs(
-            validators,
-            pod.currentCheckpointTimestamp()
-        );
-
-        // Verify checkpoint proofs emit the expected values
-        _expectEventsVerifyCheckpointProofs(staker, validators, proofs.balanceProofs);
-        pod.verifyCheckpointProofs({
-            balanceContainerProof: proofs.balanceContainerProof,
-            proofs: proofs.balanceProofs
-        });
-        assertEq(
-            pod.currentCheckpointTimestamp(),
-            0,
-            "checkpoint should be complete"
-        );
-    }
-}
-
-/// @notice TODO
-contract EigenPodUnitTests_verifyStaleBalance is EigenPodUnitTests {
-    /// @notice test verifyStaleBalance reverts when paused
-    function testFuzz_revert_verifyStaleBalancePaused(uint256 rand) public {
-        (EigenPodUser staker,) = _newEigenPodStaker({ rand: rand });
-        EigenPod pod = staker.pod();
-        (uint40[] memory validators,) = staker.startValidators();
-        StaleBalanceProofs memory proofs = beaconChain.getStaleBalanceProofs(validators[0]);
-
-        cheats.prank(pauser);
-        eigenPodManagerMock.pause(2 ** PAUSED_VERIFY_STALE_BALANCE);
-        cheats.expectRevert("EigenPod.onlyWhenNotPaused: index is paused in EigenPodManager");
->>>>>>> f77a4d99
         pod.verifyStaleBalance({
             beaconTimestamp: proofs.beaconTimestamp,
             stateRootProof: proofs.stateRootProof,
@@ -2352,7 +1616,6 @@
         });
     }
 
-<<<<<<< HEAD
     /// @notice verifyStaleBalance should revert with invalid validatorFields and validator proof length
     function testFuzz_revert_validatorContainerProofInvalidLength(
         uint256 rand
@@ -2393,279 +1656,6 @@
         cheats.expectRevert("BeaconChainProofs.verifyValidatorFields: Validator fields has incorrect length");
         pod.verifyStaleBalance({
             beaconTimestamp: proofs.beaconTimestamp,
-=======
-    /// @notice test verifyStaleBalance reverts when paused via the PAUSED_START_CHECKPOINT flag
-    function testFuzz_revert_verifyStaleBalancePausedViaStartCheckpoint(uint256 rand) public {
-        (EigenPodUser staker,) = _newEigenPodStaker({ rand: rand });
-        EigenPod pod = staker.pod();
-        (uint40[] memory validators,) = staker.startValidators();
-        StaleBalanceProofs memory proofs = beaconChain.getStaleBalanceProofs(validators[0]);
-
-        cheats.prank(pauser);
-        eigenPodManagerMock.pause(2 ** PAUSED_START_CHECKPOINT);
-        cheats.expectRevert("EigenPod.onlyWhenNotPaused: index is paused in EigenPodManager");
-        pod.verifyStaleBalance({
-            beaconTimestamp: proofs.beaconTimestamp,
-            stateRootProof: proofs.stateRootProof,
-            proof: proofs.validatorProof
-        });
-    }
-
-    /// @notice verifyStaleBalance should revert if validator balance too stale
-    function testFuzz_revert_validatorBalanceNotStale(uint256 rand) public {
-        // setup eigenpod staker and validators
-        (EigenPodUser staker,) = _newEigenPodStaker({ rand: rand });
-        EigenPod pod = staker.pod();
-        (uint40[] memory validators,) = staker.startValidators();
-        uint40 validator = validators[0];
-        beaconChain.advanceEpoch();
-        staker.verifyWithdrawalCredentials(validators);
-
-        staker.startCheckpoint();
-        staker.completeCheckpoint();
-
-        uint64 lastCheckpointTimestamp = pod.lastCheckpointTimestamp();
-        // proof for given beaconTimestamp is not yet stale, this should revert
-        StaleBalanceProofs memory proofs = beaconChain.getStaleBalanceProofs(validator);
-        cheats.expectRevert("EigenPod.verifyStaleBalance: proof is older than last checkpoint");
-        pod.verifyStaleBalance({
-            beaconTimestamp: lastCheckpointTimestamp,
-            stateRootProof: proofs.stateRootProof,
-            proof: proofs.validatorProof
-        });
-    }
-
-    /// @notice checks staleness condition when a pod has never completed a checkpoint before
-    /// The only value that will result in a revert here is `beaconTimestamp == 0`
-    function testFuzz_revert_validatorBalanceNotStale_NeverCheckpointed(uint256 rand) public {
-        // setup eigenpod staker and validators
-        (EigenPodUser staker,) = _newEigenPodStaker({ rand: rand });
-        EigenPod pod = staker.pod();
-        (uint40[] memory validators,) = staker.startValidators();
-        uint40 validator = validators[0];
-        beaconChain.advanceEpoch();
-        staker.verifyWithdrawalCredentials(validators);
-
-        // proof for given beaconTimestamp is not yet stale, this should revert
-        StaleBalanceProofs memory proofs = beaconChain.getStaleBalanceProofs(validator);
-        cheats.expectRevert("EigenPod.verifyStaleBalance: proof is older than last checkpoint");
-        pod.verifyStaleBalance({
-            beaconTimestamp: 0,
->>>>>>> f77a4d99
-            stateRootProof: proofs.stateRootProof,
-            proof: proofs.validatorProof
-        });
-    }
-
-<<<<<<< HEAD
-    /// @notice verifyStaleBalance should revert with invalid validatorContainer proof
-    function testFuzz_revert_validatorContainerProofInvalid(
-        uint256 rand,
-        bytes32 randWithdrawalCredentials
-    ) public {
-=======
-    /// @notice verifyStaleBalance should revert if validator status is not ACTIVE
-    function testFuzz_revert_validatorStatusNotActive(uint256 rand) public {
->>>>>>> f77a4d99
-        // setup eigenpod staker and validators
-        (EigenPodUser staker,) = _newEigenPodStaker({ rand: rand });
-        EigenPod pod = staker.pod();
-        (uint40[] memory validators,) = staker.startValidators();
-        uint40 validator = validators[0];
-<<<<<<< HEAD
-        staker.verifyWithdrawalCredentials(validators);
-
-        // Slash validators and advance epoch
-        beaconChain.slashValidators(validators);
-        beaconChain.advanceEpoch();
-        StaleBalanceProofs memory proofs = beaconChain.getStaleBalanceProofs(validator);
-
-        // change validator withdrawal creds to an invalid value causing a revert
-        uint256 VALIDATOR_WITHDRAWAL_CREDENTIALS_INDEX = 1;
-        proofs.validatorProof.validatorFields[VALIDATOR_WITHDRAWAL_CREDENTIALS_INDEX] = randWithdrawalCredentials;
-
-        cheats.expectRevert("BeaconChainProofs.verifyValidatorFields: Invalid merkle proof");
-=======
-
-        // Advance epoch and use stale balance proof without verifyingWithdrawalCredentials
-        // validator should be INACTIVE and cause a revert
-        beaconChain.advanceEpoch();
-        StaleBalanceProofs memory proofs = beaconChain.getStaleBalanceProofs(validator);
-
-        cheats.expectRevert("EigenPod.verifyStaleBalance: validator is not active");
->>>>>>> f77a4d99
-        pod.verifyStaleBalance({
-            beaconTimestamp: proofs.beaconTimestamp,
-            stateRootProof: proofs.stateRootProof,
-            proof: proofs.validatorProof
-        });
-    }
-
-<<<<<<< HEAD
-    function testFuzz_verifyStaleBalance(
-        uint256 rand
-    ) public {
-=======
-    /// @notice verifyStaleBalance should revert if validator is not slashed
-    function testFuzz_revert_validatorNotSlashed(uint256 rand) public {
-        // setup eigenpod staker and validators
-        (EigenPodUser staker,) = _newEigenPodStaker({ rand: rand });
-        EigenPod pod = staker.pod();
-        (uint40[] memory validators,) = staker.startValidators();
-        uint40 validator = validators[0];
-        staker.verifyWithdrawalCredentials(validators);
-
-        // Advance epoch and use stale balance proof where the validator has not been slashed
-        // this should cause a revert
-        beaconChain.advanceEpoch();
-        StaleBalanceProofs memory proofs = beaconChain.getStaleBalanceProofs(validator);
-
-        cheats.expectRevert("EigenPod.verifyStaleBalance: validator must be slashed to be marked stale");
-        pod.verifyStaleBalance({
-            beaconTimestamp: proofs.beaconTimestamp,
-            stateRootProof: proofs.stateRootProof,
-            proof: proofs.validatorProof
-        });
-    }
-
-     /// @notice verifyStaleBalance should revert with invalid beaconStateRoot proof length
-    function testFuzz_revert_beaconStateRootProofInvalidLength(uint256 rand) public {
->>>>>>> f77a4d99
-        // setup eigenpod staker and validators
-        (EigenPodUser staker,) = _newEigenPodStaker({ rand: rand });
-        EigenPod pod = staker.pod();
-        (uint40[] memory validators,) = staker.startValidators();
-        uint40 validator = validators[0];
-        staker.verifyWithdrawalCredentials(validators);
-
-        // Slash validators and advance epoch
-        beaconChain.slashValidators(validators);
-        beaconChain.advanceEpoch();
-        StaleBalanceProofs memory proofs = beaconChain.getStaleBalanceProofs(validator);
-
-<<<<<<< HEAD
-        cheats.expectEmit(true, true, true, true, address(staker.pod()));
-        emit CheckpointCreated(uint64(block.timestamp), EIP_4788_ORACLE.timestampToBlockRoot(block.timestamp));
-        pod.verifyStaleBalance({
-            beaconTimestamp: proofs.beaconTimestamp,
-            stateRootProof: proofs.stateRootProof,
-            proof: proofs.validatorProof
-        });
-        check_StartCheckpoint_State(staker);
-    }
-}
-
-contract EigenPodHarnessSetup is EigenPodUnitTests {
-    // Harness that exposes internal functions for test
-    EigenPodHarness public eigenPodHarnessImplementation;
-    EigenPodHarness public eigenPodHarness;
-
-    function setUp() public virtual override {
-        EigenPodUnitTests.setUp();
-
-        // Deploy EP Harness
-        eigenPodHarnessImplementation = new EigenPodHarness(
-            ethPOSDepositMock,
-            eigenPodManagerMock,
-            GENESIS_TIME_LOCAL
-        );
-
-        // Upgrade eigenPod to harness
-        UpgradeableBeacon(address(eigenPodBeacon)).upgradeTo(address(eigenPodHarnessImplementation));
-        eigenPodHarness = EigenPodHarness(payable(eigenPod));
-    }    
-}
-
-/// @notice No unit tests as of now but would be good to add specific unit tests using proofs from our proofGen library
-/// for a EigenPod on Holesky
-contract EigenPodUnitTests_proofParsingTests is EigenPodHarnessSetup, ProofParsing {
-    using BytesLib for bytes;
-    using BeaconChainProofs for *;
-
-=======
-        // change the proof to have an invalid length
-        bytes memory proofWithInvalidLength = new bytes(proofs.stateRootProof.proof.length + 1);
-        BeaconChainProofs.StateRootProof memory invalidStateRootProof = BeaconChainProofs.StateRootProof({
-            beaconStateRoot: proofs.stateRootProof.beaconStateRoot,
-            proof: proofWithInvalidLength
-        });
-
-        cheats.expectRevert("BeaconChainProofs.verifyStateRoot: Proof has incorrect length");
-        pod.verifyStaleBalance({
-            beaconTimestamp: proofs.beaconTimestamp,
-            stateRootProof: invalidStateRootProof,
-            proof: proofs.validatorProof
-        });
-    }
-
-    /// @notice verifyStaleBalance should revert with invalid beaconStateRoot proof
-    function testFuzz_revert_beaconStateRootProofInvalid(uint256 rand) public {
-        // setup eigenpod staker and validators
-        (EigenPodUser staker,) = _newEigenPodStaker({ rand: rand });
-        EigenPod pod = staker.pod();
-        (uint40[] memory validators,) = staker.startValidators();
-        uint40 validator = validators[0];
-        staker.verifyWithdrawalCredentials(validators);
-
-        // Slash validators and advance epoch
-        beaconChain.slashValidators(validators);
-        beaconChain.advanceEpoch();
-        StaleBalanceProofs memory proofs = beaconChain.getStaleBalanceProofs(validator);
-
-        // change the proof to have an invalid value
-        bytes1 randValue = bytes1(keccak256(abi.encodePacked(proofs.stateRootProof.proof[0])));
-        uint256 proofLength = proofs.stateRootProof.proof.length;
-        uint256 randIndex = bound(rand, 0, proofLength - 1);
-        proofs.stateRootProof.proof[randIndex] = randValue;
-
-        cheats.expectRevert("BeaconChainProofs.verifyStateRoot: Invalid state root merkle proof");
-        pod.verifyStaleBalance({
-            beaconTimestamp: proofs.beaconTimestamp,
-            stateRootProof: proofs.stateRootProof,
-            proof: proofs.validatorProof
-        });
-    }
-
-    /// @notice verifyStaleBalance should revert with invalid validatorFields and validator proof length
-    function testFuzz_revert_validatorContainerProofInvalidLength(
-        uint256 rand
-    ) public {
-        // setup eigenpod staker and validators
-        (EigenPodUser staker,) = _newEigenPodStaker({ rand: rand });
-        EigenPod pod = staker.pod();
-        (uint40[] memory validators,) = staker.startValidators();
-        uint40 validator = validators[0];
-        staker.verifyWithdrawalCredentials(validators);
-
-        // Slash validators and advance epoch
-        beaconChain.slashValidators(validators);
-        beaconChain.advanceEpoch();
-        StaleBalanceProofs memory proofs = beaconChain.getStaleBalanceProofs(validator);
-
-        // change the proof to have an invalid length
-        uint256 proofLength = proofs.validatorProof.proof.length;
-        bytes memory invalidProof = new bytes(proofLength + 1);
-        BeaconChainProofs.ValidatorProof memory invalidValidatorProof = BeaconChainProofs.ValidatorProof({
-            validatorFields: proofs.validatorProof.validatorFields,
-            proof: invalidProof
-        });
-        cheats.expectRevert("BeaconChainProofs.verifyValidatorFields: Proof has incorrect length");
-        pod.verifyStaleBalance({
-            beaconTimestamp: proofs.beaconTimestamp,
-            stateRootProof: proofs.stateRootProof,
-            proof: invalidValidatorProof
-        });
-
-        // Change the validator fields to have an invalid length
-        bytes32[] memory validatorFieldsInvalidLength = new bytes32[](proofs.validatorProof.validatorFields.length + 1);
-        for (uint256 i = 0; i < proofs.validatorProof.validatorFields.length; i++) {
-            validatorFieldsInvalidLength[i] = proofs.validatorProof.validatorFields[i];
-        }
-        proofs.validatorProof.validatorFields = validatorFieldsInvalidLength;
-
-        cheats.expectRevert("BeaconChainProofs.verifyValidatorFields: Validator fields has incorrect length");
-        pod.verifyStaleBalance({
-            beaconTimestamp: proofs.beaconTimestamp,
             stateRootProof: proofs.stateRootProof,
             proof: proofs.validatorProof
         });
@@ -2753,7 +1743,6 @@
     using BytesLib for bytes;
     using BeaconChainProofs for *;
 
->>>>>>> f77a4d99
     // Params to _verifyWithdrawalCredentials, can be set in test or helper function
     uint64 oracleTimestamp;
     bytes32 beaconStateRoot;
