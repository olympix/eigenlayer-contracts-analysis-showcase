--- conflicted
+++ resolved
@@ -408,173 +408,6 @@
         stakerStrategyList[depositor].pop();
     }
 
-<<<<<<< HEAD
-    // @notice Internal function for queuing a withdrawal from `staker` to `withdrawer` of `shares` in `strategies`.
-    function _queueWithdrawal(
-        address staker,
-        uint256[] memory strategyIndexes,
-        IStrategy[] memory strategies,
-        uint256[] memory shares,
-        address withdrawer
-    ) internal returns (bytes32) {
-        require(strategies.length == shares.length, "StrategyManager.queueWithdrawal: input length mismatch");
-        require(staker != address(0), "StrategyManager.queueWithdrawal: staker cannot be zero address");
-        require(withdrawer != address(0), "StrategyManager.queueWithdrawal: cannot withdraw to zero address");
-
-        uint96 nonce = uint96(numWithdrawalsQueued[staker]);
-
-        // keeps track of the current index in the `strategyIndexes` array
-        uint256 strategyIndexIndex;
-
-        for (uint256 i = 0; i < strategies.length; ) {
-            // the internal function will return 'true' in the event the strategy was
-            // removed from the depositor's array of strategies -- i.e. stakerStrategyList[depositor]
-            if (_removeShares(staker, strategyIndexes[strategyIndexIndex], strategies[i], shares[i])) {
-                unchecked {
-                    ++strategyIndexIndex;
-                }
-            }
-
-            emit ShareWithdrawalQueued(staker, nonce, strategies[i], shares[i]);
-
-            //increment the loop
-            unchecked {
-                ++i;
-            }
-        }
-
-        // fetch the address that the `staker` is delegated to
-        address delegatedAddress = delegation.delegatedTo(staker);
-
-        QueuedWithdrawal memory queuedWithdrawal;
-
-        {
-            WithdrawerAndNonce memory withdrawerAndNonce = WithdrawerAndNonce({withdrawer: withdrawer, nonce: nonce});
-            // increment the numWithdrawalsQueued of the sender
-            unchecked {
-                numWithdrawalsQueued[staker] = nonce + 1;
-            }
-
-            // copy arguments into struct and pull delegation info
-            queuedWithdrawal = QueuedWithdrawal({
-                strategies: strategies,
-                shares: shares,
-                depositor: staker,
-                withdrawerAndNonce: withdrawerAndNonce,
-                withdrawalStartBlock: uint32(block.number),
-                delegatedAddress: delegatedAddress
-            });
-        }
-
-        // calculate the withdrawal root
-        bytes32 withdrawalRoot = calculateWithdrawalRoot(queuedWithdrawal);
-
-        // mark withdrawal as pending
-        withdrawalRootPending[withdrawalRoot] = true;
-
-        emit WithdrawalQueued(staker, nonce, withdrawer, delegatedAddress, withdrawalRoot);
-
-        return withdrawalRoot;
-    }
-
-    /**
-     * @notice Internal function for completing the given `queuedWithdrawal`.
-     * @param queuedWithdrawal The QueuedWithdrawal to complete
-     * @param tokens The ERC20 tokens to provide as inputs to `Strategy.withdraw`. Only relevant if `receiveAsTokens = true`
-     * @param middlewareTimesIndex Passed on as an input to the `slasher.canWithdraw` function, to ensure the withdrawal is completable.
-     * @param receiveAsTokens If marked 'true', then calls will be passed on to the `Strategy.withdraw` function for each strategy.
-     * If marked 'false', then the shares will simply be internally transferred to the `msg.sender`.
-     */
-    function _completeQueuedWithdrawal(
-        QueuedWithdrawal calldata queuedWithdrawal,
-        IERC20[] calldata tokens,
-        uint256 middlewareTimesIndex,
-        bool receiveAsTokens
-    ) internal onlyNotFrozen(queuedWithdrawal.delegatedAddress) {
-        // find the withdrawalRoot
-        bytes32 withdrawalRoot = calculateWithdrawalRoot(queuedWithdrawal);
-
-        // verify that the queued withdrawal is pending
-        require(
-            withdrawalRootPending[withdrawalRoot],
-            "StrategyManager.completeQueuedWithdrawal: withdrawal is not pending"
-        );
-
-        // verify that the withdrawal is completable
-        require(
-            slasher.canWithdraw(
-                queuedWithdrawal.delegatedAddress,
-                queuedWithdrawal.withdrawalStartBlock,
-                middlewareTimesIndex
-            ),
-            "StrategyManager.completeQueuedWithdrawal: shares pending withdrawal are still slashable"
-        );
-
-        // enforce minimum delay lag
-        require(
-            queuedWithdrawal.withdrawalStartBlock + withdrawalDelayBlocks <= block.number,
-            "StrategyManager.completeQueuedWithdrawal: withdrawalDelayBlocks period has not yet passed"
-        );
-
-        // verify that the caller is the specified 'withdrawer'
-        require(
-            msg.sender == queuedWithdrawal.withdrawerAndNonce.withdrawer,
-            "StrategyManager.completeQueuedWithdrawal: only specified withdrawer can complete a queued withdrawal"
-        );
-
-        // reset the storage slot in mapping of queued withdrawals
-        withdrawalRootPending[withdrawalRoot] = false;
-
-        // store length for gas savings
-        uint256 strategiesLength = queuedWithdrawal.strategies.length;
-        // if the withdrawer has flagged to receive the funds as tokens, withdraw from strategies
-
-        if (receiveAsTokens) {
-            require(
-                tokens.length == queuedWithdrawal.strategies.length,
-                "StrategyManager.completeQueuedWithdrawal: input length mismatch"
-            );
-            // actually withdraw the funds
-            for (uint256 i = 0; i < strategiesLength; ) {
-                // tell the strategy to send the appropriate amount of funds to the depositor
-                queuedWithdrawal.strategies[i].withdraw(msg.sender, tokens[i], queuedWithdrawal.shares[i]);
-
-                unchecked {
-                    ++i;
-                }
-            }
-        } else {
-            // else increase their shares
-            for (uint256 i = 0; i < strategiesLength; ) {
-                _addShares(msg.sender, queuedWithdrawal.strategies[i], queuedWithdrawal.shares[i]);
-                unchecked {
-                    ++i;
-                }
-            }
-        }
-        emit WithdrawalCompleted(
-            queuedWithdrawal.depositor,
-            queuedWithdrawal.withdrawerAndNonce.nonce,
-            msg.sender,
-            withdrawalRoot
-        );
-    }
-
-    /**
-     * @notice internal function for changing the value of `withdrawalDelayBlocks`. Also performs sanity check and emits an event.
-     * @param _withdrawalDelayBlocks The new value for `withdrawalDelayBlocks` to take.
-     */
-    function _setWithdrawalDelayBlocks(uint256 _withdrawalDelayBlocks) internal {
-        require(
-            _withdrawalDelayBlocks <= MAX_WITHDRAWAL_DELAY_BLOCKS,
-            "StrategyManager.setWithdrawalDelay: _withdrawalDelayBlocks too high"
-        );
-        emit WithdrawalDelayBlocksSet(withdrawalDelayBlocks, _withdrawalDelayBlocks);
-        withdrawalDelayBlocks = _withdrawalDelayBlocks;
-    }
-
-=======
->>>>>>> 91ad98d1
     /**
      * @notice Internal function for modifying the `strategyWhitelister`. Used inside of the `setStrategyWhitelister` and `initialize` functions.
      * @param newStrategyWhitelister The new address for the `strategyWhitelister` to take.
