--- conflicted
+++ resolved
@@ -190,14 +190,10 @@
             delegation.isOperator(operator),
             "AVSDirectory.registerOperatorToAVS: operator not registered to EigenLayer yet"
         );
-<<<<<<< HEAD
-        require(!isOperatorSetAVS[msg.sender]);
-=======
         require(
             !isOperatorSetAVS[msg.sender],
             "AVSDirectory.registerOperatorToAVS: operator set AVS cannot register operators with legacy method"
         );
->>>>>>> 3ff5cb65
 
         // Calculate the digest hash
         bytes32 operatorRegistrationDigestHash = calculateOperatorAVSRegistrationDigestHash({
