// SPDX-License-Identifier: BUSL-1.1
pragma solidity ^0.8.12;

import "@openzeppelin/contracts/utils/Create2.sol";
import "@openzeppelin-upgrades/contracts/proxy/utils/Initializable.sol";
import "@openzeppelin-upgrades/contracts/access/OwnableUpgradeable.sol";
import "@openzeppelin-upgrades/contracts/security/ReentrancyGuardUpgradeable.sol";

import "../permissions/Pausable.sol";
import "./EigenPodPausingConstants.sol";
import "./EigenPodManagerStorage.sol";

/**
 * @title The contract used for creating and managing EigenPods
 * @author Layr Labs, Inc.
 * @notice Terms of Service: https://docs.eigenlayer.xyz/overview/terms-of-service
 * @notice The main functionalities are:
 * - creating EigenPods
 * - staking for new validators on EigenPods
 * - keeping track of the restaked balances of all EigenPod owners
 * - withdrawing eth when withdrawals are completed
 */
contract EigenPodManager is
    Initializable,
    OwnableUpgradeable,
    Pausable,
    EigenPodPausingConstants,
    EigenPodManagerStorage,
    ReentrancyGuardUpgradeable
{
    modifier onlyEigenPod(address podOwner) {
        require(address(ownerToPod[podOwner]) == msg.sender, "EigenPodManager.onlyEigenPod: not a pod");
        _;
    }

    modifier onlyDelegationManager() {
        require(
            msg.sender == address(delegationManager), "EigenPodManager.onlyDelegationManager: not the DelegationManager"
        );
        _;
    }

    constructor(
        IETHPOSDeposit _ethPOS,
        IBeacon _eigenPodBeacon,
        IStrategyManager _strategyManager,
        ISlasher _slasher,
        IDelegationManager _delegationManager
    ) EigenPodManagerStorage(_ethPOS, _eigenPodBeacon, _strategyManager, _slasher, _delegationManager) {
        _disableInitializers();
    }

    function initialize(
        address initialOwner,
        IPauserRegistry _pauserRegistry,
        uint256 _initPausedStatus
    ) external initializer {
        _transferOwnership(initialOwner);
        _initializePauser(_pauserRegistry, _initPausedStatus);
    }

    /**
     * @notice Creates an EigenPod for the sender.
     * @dev Function will revert if the `msg.sender` already has an EigenPod.
     * @dev Returns EigenPod address
     */
    function createPod() external onlyWhenNotPaused(PAUSED_NEW_EIGENPODS) returns (address) {
        require(!hasPod(msg.sender), "EigenPodManager.createPod: Sender already has a pod");
        // deploy a pod if the sender doesn't have one already
        IEigenPod pod = _deployPod();

        return address(pod);
    }

    /**
     * @notice Stakes for a new beacon chain validator on the sender's EigenPod.
     * Also creates an EigenPod for the sender if they don't have one already.
     * @param pubkey The 48 bytes public key of the beacon chain validator.
     * @param signature The validator's signature of the deposit data.
     * @param depositDataRoot The root/hash of the deposit data for the validator's deposit.
     */
    function stake(
        bytes calldata pubkey,
        bytes calldata signature,
        bytes32 depositDataRoot
    ) external payable onlyWhenNotPaused(PAUSED_NEW_EIGENPODS) {
        IEigenPod pod = ownerToPod[msg.sender];
        if (address(pod) == address(0)) {
            //deploy a pod if the sender doesn't have one already
            pod = _deployPod();
        }
        pod.stake{value: msg.value}(pubkey, signature, depositDataRoot);
    }

    /**
     * @notice Changes the `podOwner`'s shares by `sharesDelta` and performs a call to the DelegationManager
     * to ensure that delegated shares are also tracked correctly
     * @param podOwner is the pod owner whose balance is being updated.
     * @param sharesDelta is the change in podOwner's beaconChainETHStrategy shares
     * @dev Callable only by the podOwner's EigenPod contract.
     * @dev Reverts if `sharesDelta` is not a whole Gwei amount
     */
    function recordBeaconChainETHBalanceUpdate(
        address podOwner,
        int256 sharesDelta
    ) external onlyEigenPod(podOwner) nonReentrant {
        require(
            podOwner != address(0), "EigenPodManager.recordBeaconChainETHBalanceUpdate: podOwner cannot be zero address"
        );
        require(
            sharesDelta % int256(GWEI_TO_WEI) == 0,
            "EigenPodManager.recordBeaconChainETHBalanceUpdate: sharesDelta must be a whole Gwei amount"
        );
        int256 currentPodOwnerShares = podOwnerShares[podOwner];
        int256 updatedPodOwnerShares = currentPodOwnerShares + sharesDelta;
        podOwnerShares[podOwner] = updatedPodOwnerShares;

        // inform the DelegationManager of the change in delegateable shares
        int256 changeInDelegatableShares = _calculateChangeInDelegatableShares({
            sharesBefore: currentPodOwnerShares,
            sharesAfter: updatedPodOwnerShares
        });
        // skip making a call to the DelegationManager if there is no change in delegateable shares
        if (changeInDelegatableShares != 0) {
            if (changeInDelegatableShares < 0) {
                delegationManager.decreaseDelegatedShares({
                    staker: podOwner,
                    strategy: beaconChainETHStrategy,
                    shares: uint256(-changeInDelegatableShares)
                });
            } else {
                delegationManager.increaseDelegatedShares({
                    staker: podOwner,
                    strategy: beaconChainETHStrategy,
                    shares: uint256(changeInDelegatableShares)
                });
            }
        }
        emit PodSharesUpdated(podOwner, sharesDelta);
    }

    /**
     * @notice Used by the DelegationManager to remove a pod owner's shares while they're in the withdrawal queue.
     * Simply decreases the `podOwner`'s shares by `shares`, down to a minimum of zero.
     * @dev This function reverts if it would result in `podOwnerShares[podOwner]` being less than zero, i.e. it is forbidden for this function to
     * result in the `podOwner` incurring a "share deficit". This behavior prevents a Staker from queuing a withdrawal which improperly removes excessive
     * shares from the operator to whom the staker is delegated.
     * @dev Reverts if `shares` is not a whole Gwei amount
     * @dev The delegation manager validates that the podOwner is not address(0)
     */
    function removeShares(address podOwner, uint256 shares) external onlyDelegationManager {
        require(int256(shares) >= 0, "EigenPodManager.removeShares: shares cannot be negative");
        require(shares % GWEI_TO_WEI == 0, "EigenPodManager.removeShares: shares must be a whole Gwei amount");
        int256 updatedPodOwnerShares = podOwnerShares[podOwner] - int256(shares);
        require(
            updatedPodOwnerShares >= 0,
            "EigenPodManager.removeShares: cannot result in pod owner having negative shares"
        );
        podOwnerShares[podOwner] = updatedPodOwnerShares;
    }

    /**
     * @notice Increases the `podOwner`'s shares by `shares`, paying off deficit if possible.
     * Used by the DelegationManager to award a pod owner shares on exiting the withdrawal queue
     * @dev Returns the number of shares added to `podOwnerShares[podOwner]` above zero, which will be less than the `shares` input
     * in the event that the podOwner has an existing shares deficit (i.e. `podOwnerShares[podOwner]` starts below zero)
     * @dev Reverts if `shares` is not a whole Gwei amount
     */
    function addShares(address podOwner, uint256 shares) external onlyDelegationManager returns (uint256) {
        require(podOwner != address(0), "EigenPodManager.addShares: podOwner cannot be zero address");
        require(int256(shares) >= 0, "EigenPodManager.addShares: shares cannot be negative");
        require(shares % GWEI_TO_WEI == 0, "EigenPodManager.addShares: shares must be a whole Gwei amount");
        int256 currentPodOwnerShares = podOwnerShares[podOwner];
        int256 updatedPodOwnerShares = currentPodOwnerShares + int256(shares);
        podOwnerShares[podOwner] = updatedPodOwnerShares;

        emit PodSharesUpdated(podOwner, int256(shares));

        return uint256(
            _calculateChangeInDelegatableShares({
                sharesBefore: currentPodOwnerShares,
                sharesAfter: updatedPodOwnerShares
            })
        );
    }

    /**
     * @notice Used by the DelegationManager to complete a withdrawal, sending tokens to some destination address
     * @dev Prioritizes decreasing the podOwner's share deficit, if they have one
     * @dev Reverts if `shares` is not a whole Gwei amount
     * @dev This function assumes that `removeShares` has already been called by the delegationManager, hence why
     *      we do not need to update the podOwnerShares if `currentPodOwnerShares` is positive
     */
    function withdrawSharesAsTokens(
        address podOwner,
        address destination,
        uint256 shares
    ) external onlyDelegationManager {
        require(podOwner != address(0), "EigenPodManager.withdrawSharesAsTokens: podOwner cannot be zero address");
        require(destination != address(0), "EigenPodManager.withdrawSharesAsTokens: destination cannot be zero address");
        require(int256(shares) >= 0, "EigenPodManager.withdrawSharesAsTokens: shares cannot be negative");
        require(shares % GWEI_TO_WEI == 0, "EigenPodManager.withdrawSharesAsTokens: shares must be a whole Gwei amount");
        int256 currentPodOwnerShares = podOwnerShares[podOwner];

        // if there is an existing shares deficit, prioritize decreasing the deficit first
        if (currentPodOwnerShares < 0) {
            uint256 currentShareDeficit = uint256(-currentPodOwnerShares);
            // get rid of the whole deficit if possible, and pass any remaining shares onto destination
            if (shares > currentShareDeficit) {
                podOwnerShares[podOwner] = 0;
                shares -= currentShareDeficit;
                emit PodSharesUpdated(podOwner, int256(currentShareDeficit));
                // otherwise get rid of as much deficit as possible, and return early, since there is nothing left over to forward on
            } else {
                podOwnerShares[podOwner] += int256(shares);
                emit PodSharesUpdated(podOwner, int256(shares));
                return;
            }
        }
        // Actually withdraw to the destination
        ownerToPod[podOwner].withdrawRestakedBeaconChainETH(destination, shares);
    }

<<<<<<< HEAD
    /**
     * @notice Updates the oracle contract that provides the beacon chain state root
     * @param newBeaconChainOracle is the new oracle contract being pointed to
     * @dev Callable only by the owner of this contract (i.e. governance)
     */
    function updateBeaconChainOracle(IBeaconChainOracle newBeaconChainOracle) external onlyOwner {
        _updateBeaconChainOracle(newBeaconChainOracle);
    }

    /**
     * @notice Sets the timestamp of the Deneb fork.
     * @param newDenebForkTimestamp is the new timestamp of the Deneb fork
     */
    function setDenebForkTimestamp(uint64 newDenebForkTimestamp) external onlyOwner {
        require(
            newDenebForkTimestamp != 0, "EigenPodManager.setDenebForkTimestamp: cannot set newDenebForkTimestamp to 0"
        );
        require(
            _denebForkTimestamp == 0,
            "EigenPodManager.setDenebForkTimestamp: cannot set denebForkTimestamp more than once"
        );

        _denebForkTimestamp = newDenebForkTimestamp;
        emit DenebForkTimestampUpdated(newDenebForkTimestamp);
    }

=======
>>>>>>> 6321f161
    // INTERNAL FUNCTIONS

    function _deployPod() internal returns (IEigenPod) {
        ++numPods;
        // create the pod
        IEigenPod pod = IEigenPod(
            Create2.deploy(
                0,
                bytes32(uint256(uint160(msg.sender))),
                // set the beacon address to the eigenPodBeacon and initialize it
                abi.encodePacked(beaconProxyBytecode, abi.encode(eigenPodBeacon, ""))
            )
        );
        pod.initialize(msg.sender);
        // store the pod in the mapping
        ownerToPod[msg.sender] = pod;
        emit PodDeployed(address(pod), msg.sender);
        return pod;
    }

    /**
     * @notice Calculates the change in a pod owner's delegateable shares as a result of their beacon chain ETH shares changing
     * from `sharesBefore` to `sharesAfter`. The key concept here is that negative/"deficit" shares are not delegateable.
     */
    function _calculateChangeInDelegatableShares(
        int256 sharesBefore,
        int256 sharesAfter
    ) internal pure returns (int256) {
        if (sharesBefore <= 0) {
            if (sharesAfter <= 0) {
                // if the shares started negative and stayed negative, then there cannot have been an increase in delegateable shares
                return 0;
            } else {
                // if the shares started negative and became positive, then the increase in delegateable shares is the ending share amount
                return sharesAfter;
            }
        } else {
            if (sharesAfter <= 0) {
                // if the shares started positive and became negative, then the decrease in delegateable shares is the starting share amount
                return (-sharesBefore);
            } else {
                // if the shares started positive and stayed positive, then the change in delegateable shares
                // is the difference between starting and ending amounts
                return (sharesAfter - sharesBefore);
            }
        }
    }

    // VIEW FUNCTIONS
    /// @notice Returns the address of the `podOwner`'s EigenPod (whether it is deployed yet or not).
    function getPod(address podOwner) public view returns (IEigenPod) {
        IEigenPod pod = ownerToPod[podOwner];
        // if pod does not exist already, calculate what its address *will be* once it is deployed
        if (address(pod) == address(0)) {
            pod = IEigenPod(
                Create2.computeAddress(
                    bytes32(uint256(uint160(podOwner))), //salt
                    keccak256(abi.encodePacked(beaconProxyBytecode, abi.encode(eigenPodBeacon, ""))) //bytecode
                )
            );
        }
        return pod;
    }

    /// @notice Returns 'true' if the `podOwner` has created an EigenPod, and 'false' otherwise.
    function hasPod(address podOwner) public view returns (bool) {
        return address(ownerToPod[podOwner]) != address(0);
    }
}<|MERGE_RESOLUTION|>--- conflicted
+++ resolved
@@ -221,35 +221,6 @@
         ownerToPod[podOwner].withdrawRestakedBeaconChainETH(destination, shares);
     }
 
-<<<<<<< HEAD
-    /**
-     * @notice Updates the oracle contract that provides the beacon chain state root
-     * @param newBeaconChainOracle is the new oracle contract being pointed to
-     * @dev Callable only by the owner of this contract (i.e. governance)
-     */
-    function updateBeaconChainOracle(IBeaconChainOracle newBeaconChainOracle) external onlyOwner {
-        _updateBeaconChainOracle(newBeaconChainOracle);
-    }
-
-    /**
-     * @notice Sets the timestamp of the Deneb fork.
-     * @param newDenebForkTimestamp is the new timestamp of the Deneb fork
-     */
-    function setDenebForkTimestamp(uint64 newDenebForkTimestamp) external onlyOwner {
-        require(
-            newDenebForkTimestamp != 0, "EigenPodManager.setDenebForkTimestamp: cannot set newDenebForkTimestamp to 0"
-        );
-        require(
-            _denebForkTimestamp == 0,
-            "EigenPodManager.setDenebForkTimestamp: cannot set denebForkTimestamp more than once"
-        );
-
-        _denebForkTimestamp = newDenebForkTimestamp;
-        emit DenebForkTimestampUpdated(newDenebForkTimestamp);
-    }
-
-=======
->>>>>>> 6321f161
     // INTERNAL FUNCTIONS
 
     function _deployPod() internal returns (IEigenPod) {
