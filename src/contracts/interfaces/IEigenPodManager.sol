// SPDX-License-Identifier: BUSL-1.1
pragma solidity >=0.5.0;

import "@openzeppelin/contracts/proxy/beacon/IBeacon.sol";
import "./IETHPOSDeposit.sol";
import "./IStrategyManager.sol";
import "./IEigenPod.sol";
import "./IPausable.sol";
import "./ISlasher.sol";
import "./IStrategy.sol";

/**
 * @title Interface for factory that creates and manages solo staking pods that have their withdrawal credentials pointed to EigenLayer.
 * @author Layr Labs, Inc.
 * @notice Terms of Service: https://docs.eigenlayer.xyz/overview/terms-of-service
 */
interface IEigenPodManager is IPausable {
    /// @notice Emitted to notify the deployment of an EigenPod
    event PodDeployed(address indexed eigenPod, address indexed podOwner);

    /// @notice Emitted to notify a deposit of beacon chain ETH recorded in the strategy manager
    event BeaconChainETHDeposited(address indexed podOwner, uint256 amount);

    /// @notice Emitted when the balance of an EigenPod is updated
    event PodSharesUpdated(address indexed podOwner, int256 sharesDelta);

    /// @notice Emitted every time the total shares of a pod are updated
    event NewTotalShares(address indexed podOwner, int256 newTotalShares);

    /// @notice Emitted when a withdrawal of beacon chain ETH is completed
    event BeaconChainETHWithdrawalCompleted(
        address indexed podOwner,
        uint256 shares,
        uint96 nonce,
        address delegatedAddress,
        address withdrawer,
        bytes32 withdrawalRoot
    );

    /**
     * @notice Creates an EigenPod for the sender.
     * @dev Function will revert if the `msg.sender` already has an EigenPod.
     * @dev Returns EigenPod address
     */
    function createPod() external returns (address);

    /**
     * @notice Stakes for a new beacon chain validator on the sender's EigenPod.
     * Also creates an EigenPod for the sender if they don't have one already.
     * @param pubkey The 48 bytes public key of the beacon chain validator.
     * @param signature The validator's signature of the deposit data.
     * @param depositDataRoot The root/hash of the deposit data for the validator's deposit.
     */
    function stake(bytes calldata pubkey, bytes calldata signature, bytes32 depositDataRoot) external payable;

    /**
     * @notice Changes the `podOwner`'s shares by `sharesDelta` and performs a call to the DelegationManager
     * to ensure that delegated shares are also tracked correctly
     * @param podOwner is the pod owner whose balance is being updated.
     * @param sharesDelta is the change in podOwner's beaconChainETHStrategy shares
     * @dev Callable only by the podOwner's EigenPod contract.
     * @dev Reverts if `sharesDelta` is not a whole Gwei amount
     */
    function recordBeaconChainETHBalanceUpdate(address podOwner, int256 sharesDelta) external;

    /// @notice Returns the address of the `podOwner`'s EigenPod if it has been deployed.
    function ownerToPod(address podOwner) external view returns (IEigenPod);

    /// @notice Returns the address of the `podOwner`'s EigenPod (whether it is deployed yet or not).
    function getPod(address podOwner) external view returns (IEigenPod);

    /// @notice The ETH2 Deposit Contract
    function ethPOS() external view returns (IETHPOSDeposit);

    /// @notice Beacon proxy to which the EigenPods point
    function eigenPodBeacon() external view returns (IBeacon);
<<<<<<< HEAD
    
=======

>>>>>>> f77a4d99
    /// @notice EigenLayer's StrategyManager contract
    function strategyManager() external view returns (IStrategyManager);

    /// @notice EigenLayer's Slasher contract
    function slasher() external view returns (ISlasher);

    /// @notice Returns 'true' if the `podOwner` has created an EigenPod, and 'false' otherwise.
    function hasPod(address podOwner) external view returns (bool);

    /// @notice Returns the number of EigenPods that have been created
    function numPods() external view returns (uint256);

    /**
     * @notice Mapping from Pod owner owner to the number of shares they have in the virtual beacon chain ETH strategy.
     * @dev The share amount can become negative. This is necessary to accommodate the fact that a pod owner's virtual beacon chain ETH shares can
     * decrease between the pod owner queuing and completing a withdrawal.
     * When the pod owner's shares would otherwise increase, this "deficit" is decreased first _instead_.
     * Likewise, when a withdrawal is completed, this "deficit" is decreased and the withdrawal amount is decreased; We can think of this
     * as the withdrawal "paying off the deficit".
     */
    function podOwnerShares(address podOwner) external view returns (int256);

    /// @notice returns canonical, virtual beaconChainETH strategy
    function beaconChainETHStrategy() external view returns (IStrategy);

    /**
     * @notice Used by the DelegationManager to remove a pod owner's shares while they're in the withdrawal queue.
     * Simply decreases the `podOwner`'s shares by `shares`, down to a minimum of zero.
     * @dev This function reverts if it would result in `podOwnerShares[podOwner]` being less than zero, i.e. it is forbidden for this function to
     * result in the `podOwner` incurring a "share deficit". This behavior prevents a Staker from queuing a withdrawal which improperly removes excessive
     * shares from the operator to whom the staker is delegated.
     * @dev Reverts if `shares` is not a whole Gwei amount
     */
    function removeShares(address podOwner, uint256 shares) external;

    /**
     * @notice Increases the `podOwner`'s shares by `shares`, paying off deficit if possible.
     * Used by the DelegationManager to award a pod owner shares on exiting the withdrawal queue
     * @dev Returns the number of shares added to `podOwnerShares[podOwner]` above zero, which will be less than the `shares` input
     * in the event that the podOwner has an existing shares deficit (i.e. `podOwnerShares[podOwner]` starts below zero)
     * @dev Reverts if `shares` is not a whole Gwei amount
     */
    function addShares(address podOwner, uint256 shares) external returns (uint256);

    /**
     * @notice Used by the DelegationManager to complete a withdrawal, sending tokens to some destination address
     * @dev Prioritizes decreasing the podOwner's share deficit, if they have one
     * @dev Reverts if `shares` is not a whole Gwei amount
     */
    function withdrawSharesAsTokens(address podOwner, address destination, uint256 shares) external;
}<|MERGE_RESOLUTION|>--- conflicted
+++ resolved
@@ -74,11 +74,6 @@
 
     /// @notice Beacon proxy to which the EigenPods point
     function eigenPodBeacon() external view returns (IBeacon);
-<<<<<<< HEAD
-    
-=======
-
->>>>>>> f77a4d99
     /// @notice EigenLayer's StrategyManager contract
     function strategyManager() external view returns (IStrategyManager);
 
