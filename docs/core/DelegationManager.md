--- conflicted
+++ resolved
@@ -341,15 +341,11 @@
 #### `decreaseDelegatedShares`
 
 ```solidity
-<<<<<<< HEAD
-function decreaseDelegatedShares(address staker, IStrategy strategy, uint256 shares)
-=======
 function decreaseDelegatedShares(
     address staker, 
-    IStrategy[] calldata strategies, 
-    uint256[] calldata shares
+    IStrategy strategy, 
+    uint256 shares
 )
->>>>>>> 2b82f936
     external
     onlyStrategyManagerOrEigenPodManager
 ```
